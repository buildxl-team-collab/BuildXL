// Copyright (c) Microsoft. All rights reserved.
// Licensed under the MIT license. See LICENSE file in the project root for full license information.

using System.Collections.Generic;
using System.Diagnostics.CodeAnalysis;
using JetBrains.Annotations;

namespace BuildXL.Utilities.Configuration
{
    /// <summary>
    /// For compatibility reasons, there is more than one semantics for defining the public surface of a module.
    /// </summary>
    /// <remarks>
    /// This is also an enum exposed in DScript prelude. Please make sure this definition is in sync with Prelude.Packaging.dsc
    /// </remarks>
    [SuppressMessage("Microsoft.Naming", "CA1717:OnlyFlagsEnumsShouldHavePluralNames")]
    public enum NameResolutionSemantics
    {
        /// <summary>
        /// DScript V1 resolution semantics for a module: Explicit project and module imports, with a main file representing the module exports
        /// </summary>
        ExplicitProjectReferences,

        /// <summary>
        /// DScript V2 resolution semantics for a module: Implicit project references but explicit module references
        /// with private/internal/public visibility on values
        /// </summary>
        ImplicitProjectReferences,
    }

    /// <summary>
    /// Mode in which front end operates.
    /// </summary>
    public enum FrontEndMode
    {
        /// <summary>
        /// DebugScript command-line option was provided.
        /// </summary>
        DebugScript,

        /// <summary>
        /// ProfieScript command-line option was provided.
        /// </summary>
        ProfileScript,

        /// <summary>
        /// No special flags were provided.
        /// </summary>
        NormalMode,
    }

    /// <summary>
    /// Front-end configuration interface.
    /// </summary>
    public interface IFrontEndConfiguration
    {
        /// <summary>
        /// If false, then the front-end will process every spec in the build regardless of a previous invocation state.
        /// </summary>
        /// <remarks>
        /// This is a high-level flag to turn off entire logic responsible for constructing and storing the artifact required for incremental parsing/typechecking/conversion
        /// of build specs.
        /// True by default.
        /// </remarks>
        bool? EnableIncrementalFrontEnd { get; }

        /// <summary>
        /// Whether to profile DScript evaluations.
        /// </summary>
        bool? ProfileScript { get; }

        /// <summary>
        /// Location of the profiling result
        /// </summary>
        AbsolutePath? ProfileReportDestination { get; }

        /// <summary>
        /// Location of the json report with all file-to-file relationships for all DScript specs.
        /// </summary>
        AbsolutePath? FileToFileReportDestination { get; set; }

        /// <summary>
        /// Whether to launch DScript debugger on start.
        /// </summary>
        bool? DebugScript { get; }

        /// <summary>
        /// Whether to break at the end of the evaluation phase. Defaults to off.
        /// </summary>
        bool? DebuggerBreakOnExit { get; }

        /// <summary>
        /// TCP/IP port for the DScript debugger to listen on.
        /// </summary>
        int? DebuggerPort { get; }

        /// <summary>
        /// The max concurrency to use for frontend evaluation
        /// </summary>
        int? MaxFrontEndConcurrency { get; }

        /// <summary>
        /// The max concurrency to use for restoring nuget packages.
        /// </summary>
        int? MaxRestoreNugetConcurrency { get; }

        /// <summary>
        /// Multiplier that will be used to adjust minimum number of threads in the threadpool for evaluation phase.
        /// </summary>
        int? ThreadPoolMinThreadCountMultiplier { get; }

        /// <summary>
        /// The max concurrency for a managed type checker.
        /// </summary>
        int? MaxTypeCheckingConcurrency { get; }

        /// <summary>
        /// Whether partial evaluation may be used. When not set, the full graph will always be evaluated. When set, a
        /// partial graph may be used depending on the filter (default: false for XML).
        /// </summary>
        bool? UsePartialEvaluation { get; }

        /// <summary>
        /// If true, the front-end will construct the binding fingerprint and will save it along with the spec-2-spec mapping.
        /// This information could be used during the subsequent runs to filter workspace without parsing/checking the entire world.
        /// </summary>
        bool? ConstructAndSaveBindingFingerprint { get; }

        /// <summary>
        /// Set of "linter" rule names that should be applied during the build.
        /// </summary>
        /// <remarks>
        /// DScript has two set of rules:
        /// - predefined rules that restricts TypeScript language (like no `eval`) and
        /// - custom set of rules that could be applied only on specific code bases (like no `glob`).
        /// This list is a second one and contains a set of configurable rules that could be enabled.
        /// </remarks>
        [NotNull]
        IReadOnlyList<string> EnabledPolicyRules { get; }

        /// <summary>
        /// If true, then optional language policy analysis would be disabled.
        /// </summary>
        /// <remarks>
        /// For instance, semicolon check would be disabled in this case.
        /// </remarks>
        bool? DisableLanguagePolicyAnalysis { get; }

        /// <summary>
        /// The resolution semantics for the package represented by a config.dsc.
        /// </summary>
        /// <remarks>
        /// V2 feature.
        /// </remarks>
        NameResolutionSemantics? NameResolutionSemantics { get; }

        /// <summary>
        /// If true, additional table will be used in a module literal that allows to resolve entries by a full name.
        /// </summary>
        /// <remarks>
        /// Only applicable in tests, because even with V2 semantic they still use 'by name' value resolution.
        /// </remarks>
        bool? PreserveFullNames { get; }

        /// <summary>
        /// Disables cycle detection if set to true.
        /// </summary>
        bool? DisableCycleDetection { get; }

        /// <summary>
        /// Whether the parser preserves trivia. This is not intended to be exposed to the user and it is used for internal tools.
        /// </summary>
        bool? PreserveTrivia { get; }

        /// <summary>
        /// Front end will stop parsing, binding or type checking if the error count exceeds the limit.
        /// </summary>
        /// <remarks>
        /// In some cases a build cone could have so many errors that even printing them on the screen will take too long.
        /// This option allows a user to stop the execution when error limit is reached.
        /// </remarks>
        int? ErrorLimit { get; }

        /// <summary>
        /// Forces downloaded packages to be republished to the cache
        /// </summary>
        bool? ForcePopulatePackageCache { get; }

        /// <summary>
        /// If true, all the nuget packages should be materialized on disk and the error will happen otherwise.
        /// </summary>
        /// <remarks>
        /// In some cases (mac builds specifically) we want can't restore nuget packages and should rely on the manual restore process.
        /// This flag enforces this behavior and gracefully fails when the packages are not available already.
        /// </remarks>
        bool? UsePackagesFromFileSystem { get; }

        /// <summary>
        /// If true the package from disk will be reused only when the fingerpint matches.
        /// </summary>
        /// <remarks>
        /// False by default.
        /// </remarks>
        bool? RespectWeakFingerprintForNugetUpToDateCheck { get; }

        /// <summary>
        /// Office-specific flag. Office passes this so we can ensure that when V2 becomes the default, office maintains existing codepath via this flag if needed.
        /// </summary>
        /// TODO: remove this when Office is in DScript V2
        bool? UseLegacyOfficeLogic { get; }

        /// <summary>
        /// If specified all method invocations will be tracked and top N most frequently methods will be captured in the log.
        /// </summary>
        bool? TrackMethodInvocations { get; set; }

        /// <summary>
        /// Suggested waiting time before starting the cycle detection in seconds.
        /// </summary>
        int? CycleDetectorStartupDelay { get; set; }

        /// <summary>
        /// If specified, then BuildXL will fail if workspace-related memory is not collected successfully
        /// before evalution phase.
        /// </summary>
        /// <remarks>
        /// This is temporary flag to unblock rolling builds.
        /// </remarks>
        bool? FailIfWorkspaceMemoryIsNotCollected { get; set; }

        /// <summary>
        /// If specified, then BuildXL will fail if frontend-related memory is not collected successfully
        /// when the front end has been used
        /// </summary>
        bool? FailIfFrontendMemoryIsNotCollected { get; set; }

        /// <summary>
        /// Attempt to reload previous graph and use "PatchableGraphBuilder" which allows
        /// the front end to patch the graph based on changed spec files.
        /// </summary>
        bool? UseGraphPatching { get; }

        /// <summary>
        /// Attempt to reload previous engine state (path and symbol tables, and graph). This is a precondition for UseGraphPatching
        /// but also for other optimizations that need the same tables across builds
        /// </summary>
        bool? ReloadPartialEngineStateWhenPossible { get; }

        /// <summary>
        /// Whether parsing is cancelled when the first spec fails to parse
        /// </summary>
        /// <remarks>
        /// There is not a command-line option for this, and this is not really intended to be user facing (even though
        /// if a user decides to set this to false, it will work). This flag is mainly for the IDE to configure the engine.
        /// </remarks>
        bool? CancelParsingOnFirstFailure { get; set; }

        /// <summary>
        /// Whether the public surface of specs and serialized AST are attempted to be used when available
        /// </summary>
        bool? UseSpecPublicFacadeAndAstWhenAvailable { get; set; }

        /// <summary>
        /// Whether to cancel any pending evaluation after first error.
        /// </summary>
        /// <remarks>
        /// Currently, there is no separate command-line option for this; instead, the existing /stopOnFirstError switch
        /// is used to control both <see cref="IScheduleConfiguration"/> and this option.
        /// </remarks>
        bool? CancelEvaluationOnFirstFailure { get; set; }

        /// <summary>
        /// Enables module configuration files to declare a list of cyclical friend modules.
        /// </summary>
        bool? EnableCyclicalFriendModules { get; set; }

        /// <summary>
        /// Whether the main log file should contain statistics for the frontend.
        /// </summary>
        bool LogStatistics { get; }

        /// <summary>
        /// Whether the frontend statistics should contain statistics about the slowest proccesses. 
        /// </summary>
        bool ShowSlowestElementsStatistics { get; }

        /// <summary>
        /// Whether the frontend statistics should contain statistics about the largest files.
        /// </summary>
        bool ShowLargestFilesStatistics { get; }

        /// <summary> 
        /// Environment Variables which should be passed through for all processes 
        /// </summary> 
        /// <remarks>
        /// This is an unsafe configuration.
        /// This global configuration from cammand line will bypass cache,
        /// which means pips and graph will be cached ignoring environment variables specified in this configure
        /// </remarks>
        IReadOnlyList<string> GlobalUnsafePassthroughEnvironmentVariables { get; }

        /// <summary>
<<<<<<< HEAD
        /// Wheather or not to release workspace before evaluation.
        /// </summary>
        bool ReleaseWorkspaceBeforeEvaluation { get; }
=======
        /// Uses optimized AST conversion.
        /// </summary>
        /// <remarks>
        /// This option is unsafe as it disables analyses and skips converting constructs that are not needed for evaluation, like types.
        /// This option is suitable if the specs are machine generated.
        /// </remarks>
        bool UnsafeOptimizedAstConversion { get; }
>>>>>>> 96c1ff4e
    }
}
<|MERGE_RESOLUTION|>--- conflicted
+++ resolved
@@ -1,317 +1,316 @@
-// Copyright (c) Microsoft. All rights reserved.
-// Licensed under the MIT license. See LICENSE file in the project root for full license information.
-
-using System.Collections.Generic;
-using System.Diagnostics.CodeAnalysis;
-using JetBrains.Annotations;
-
-namespace BuildXL.Utilities.Configuration
-{
-    /// <summary>
-    /// For compatibility reasons, there is more than one semantics for defining the public surface of a module.
-    /// </summary>
-    /// <remarks>
-    /// This is also an enum exposed in DScript prelude. Please make sure this definition is in sync with Prelude.Packaging.dsc
-    /// </remarks>
-    [SuppressMessage("Microsoft.Naming", "CA1717:OnlyFlagsEnumsShouldHavePluralNames")]
-    public enum NameResolutionSemantics
-    {
-        /// <summary>
-        /// DScript V1 resolution semantics for a module: Explicit project and module imports, with a main file representing the module exports
-        /// </summary>
-        ExplicitProjectReferences,
-
-        /// <summary>
-        /// DScript V2 resolution semantics for a module: Implicit project references but explicit module references
-        /// with private/internal/public visibility on values
-        /// </summary>
-        ImplicitProjectReferences,
-    }
-
-    /// <summary>
-    /// Mode in which front end operates.
-    /// </summary>
-    public enum FrontEndMode
-    {
-        /// <summary>
-        /// DebugScript command-line option was provided.
-        /// </summary>
-        DebugScript,
-
-        /// <summary>
-        /// ProfieScript command-line option was provided.
-        /// </summary>
-        ProfileScript,
-
-        /// <summary>
-        /// No special flags were provided.
-        /// </summary>
-        NormalMode,
-    }
-
-    /// <summary>
-    /// Front-end configuration interface.
-    /// </summary>
-    public interface IFrontEndConfiguration
-    {
-        /// <summary>
-        /// If false, then the front-end will process every spec in the build regardless of a previous invocation state.
-        /// </summary>
-        /// <remarks>
-        /// This is a high-level flag to turn off entire logic responsible for constructing and storing the artifact required for incremental parsing/typechecking/conversion
-        /// of build specs.
-        /// True by default.
-        /// </remarks>
-        bool? EnableIncrementalFrontEnd { get; }
-
-        /// <summary>
-        /// Whether to profile DScript evaluations.
-        /// </summary>
-        bool? ProfileScript { get; }
-
-        /// <summary>
-        /// Location of the profiling result
-        /// </summary>
-        AbsolutePath? ProfileReportDestination { get; }
-
-        /// <summary>
-        /// Location of the json report with all file-to-file relationships for all DScript specs.
-        /// </summary>
-        AbsolutePath? FileToFileReportDestination { get; set; }
-
-        /// <summary>
-        /// Whether to launch DScript debugger on start.
-        /// </summary>
-        bool? DebugScript { get; }
-
-        /// <summary>
-        /// Whether to break at the end of the evaluation phase. Defaults to off.
-        /// </summary>
-        bool? DebuggerBreakOnExit { get; }
-
-        /// <summary>
-        /// TCP/IP port for the DScript debugger to listen on.
-        /// </summary>
-        int? DebuggerPort { get; }
-
-        /// <summary>
-        /// The max concurrency to use for frontend evaluation
-        /// </summary>
-        int? MaxFrontEndConcurrency { get; }
-
-        /// <summary>
-        /// The max concurrency to use for restoring nuget packages.
-        /// </summary>
-        int? MaxRestoreNugetConcurrency { get; }
-
-        /// <summary>
-        /// Multiplier that will be used to adjust minimum number of threads in the threadpool for evaluation phase.
-        /// </summary>
-        int? ThreadPoolMinThreadCountMultiplier { get; }
-
-        /// <summary>
-        /// The max concurrency for a managed type checker.
-        /// </summary>
-        int? MaxTypeCheckingConcurrency { get; }
-
-        /// <summary>
-        /// Whether partial evaluation may be used. When not set, the full graph will always be evaluated. When set, a
-        /// partial graph may be used depending on the filter (default: false for XML).
-        /// </summary>
-        bool? UsePartialEvaluation { get; }
-
-        /// <summary>
-        /// If true, the front-end will construct the binding fingerprint and will save it along with the spec-2-spec mapping.
-        /// This information could be used during the subsequent runs to filter workspace without parsing/checking the entire world.
-        /// </summary>
-        bool? ConstructAndSaveBindingFingerprint { get; }
-
-        /// <summary>
-        /// Set of "linter" rule names that should be applied during the build.
-        /// </summary>
-        /// <remarks>
-        /// DScript has two set of rules:
-        /// - predefined rules that restricts TypeScript language (like no `eval`) and
-        /// - custom set of rules that could be applied only on specific code bases (like no `glob`).
-        /// This list is a second one and contains a set of configurable rules that could be enabled.
-        /// </remarks>
-        [NotNull]
-        IReadOnlyList<string> EnabledPolicyRules { get; }
-
-        /// <summary>
-        /// If true, then optional language policy analysis would be disabled.
-        /// </summary>
-        /// <remarks>
-        /// For instance, semicolon check would be disabled in this case.
-        /// </remarks>
-        bool? DisableLanguagePolicyAnalysis { get; }
-
-        /// <summary>
-        /// The resolution semantics for the package represented by a config.dsc.
-        /// </summary>
-        /// <remarks>
-        /// V2 feature.
-        /// </remarks>
-        NameResolutionSemantics? NameResolutionSemantics { get; }
-
-        /// <summary>
-        /// If true, additional table will be used in a module literal that allows to resolve entries by a full name.
-        /// </summary>
-        /// <remarks>
-        /// Only applicable in tests, because even with V2 semantic they still use 'by name' value resolution.
-        /// </remarks>
-        bool? PreserveFullNames { get; }
-
-        /// <summary>
-        /// Disables cycle detection if set to true.
-        /// </summary>
-        bool? DisableCycleDetection { get; }
-
-        /// <summary>
-        /// Whether the parser preserves trivia. This is not intended to be exposed to the user and it is used for internal tools.
-        /// </summary>
-        bool? PreserveTrivia { get; }
-
-        /// <summary>
-        /// Front end will stop parsing, binding or type checking if the error count exceeds the limit.
-        /// </summary>
-        /// <remarks>
-        /// In some cases a build cone could have so many errors that even printing them on the screen will take too long.
-        /// This option allows a user to stop the execution when error limit is reached.
-        /// </remarks>
-        int? ErrorLimit { get; }
-
-        /// <summary>
-        /// Forces downloaded packages to be republished to the cache
-        /// </summary>
-        bool? ForcePopulatePackageCache { get; }
-
-        /// <summary>
-        /// If true, all the nuget packages should be materialized on disk and the error will happen otherwise.
-        /// </summary>
-        /// <remarks>
-        /// In some cases (mac builds specifically) we want can't restore nuget packages and should rely on the manual restore process.
-        /// This flag enforces this behavior and gracefully fails when the packages are not available already.
-        /// </remarks>
-        bool? UsePackagesFromFileSystem { get; }
-
-        /// <summary>
-        /// If true the package from disk will be reused only when the fingerpint matches.
-        /// </summary>
-        /// <remarks>
-        /// False by default.
-        /// </remarks>
-        bool? RespectWeakFingerprintForNugetUpToDateCheck { get; }
-
-        /// <summary>
-        /// Office-specific flag. Office passes this so we can ensure that when V2 becomes the default, office maintains existing codepath via this flag if needed.
-        /// </summary>
-        /// TODO: remove this when Office is in DScript V2
-        bool? UseLegacyOfficeLogic { get; }
-
-        /// <summary>
-        /// If specified all method invocations will be tracked and top N most frequently methods will be captured in the log.
-        /// </summary>
-        bool? TrackMethodInvocations { get; set; }
-
-        /// <summary>
-        /// Suggested waiting time before starting the cycle detection in seconds.
-        /// </summary>
-        int? CycleDetectorStartupDelay { get; set; }
-
-        /// <summary>
-        /// If specified, then BuildXL will fail if workspace-related memory is not collected successfully
-        /// before evalution phase.
-        /// </summary>
-        /// <remarks>
-        /// This is temporary flag to unblock rolling builds.
-        /// </remarks>
-        bool? FailIfWorkspaceMemoryIsNotCollected { get; set; }
-
-        /// <summary>
-        /// If specified, then BuildXL will fail if frontend-related memory is not collected successfully
-        /// when the front end has been used
-        /// </summary>
-        bool? FailIfFrontendMemoryIsNotCollected { get; set; }
-
-        /// <summary>
-        /// Attempt to reload previous graph and use "PatchableGraphBuilder" which allows
-        /// the front end to patch the graph based on changed spec files.
-        /// </summary>
-        bool? UseGraphPatching { get; }
-
-        /// <summary>
-        /// Attempt to reload previous engine state (path and symbol tables, and graph). This is a precondition for UseGraphPatching
-        /// but also for other optimizations that need the same tables across builds
-        /// </summary>
-        bool? ReloadPartialEngineStateWhenPossible { get; }
-
-        /// <summary>
-        /// Whether parsing is cancelled when the first spec fails to parse
-        /// </summary>
-        /// <remarks>
-        /// There is not a command-line option for this, and this is not really intended to be user facing (even though
-        /// if a user decides to set this to false, it will work). This flag is mainly for the IDE to configure the engine.
-        /// </remarks>
-        bool? CancelParsingOnFirstFailure { get; set; }
-
-        /// <summary>
-        /// Whether the public surface of specs and serialized AST are attempted to be used when available
-        /// </summary>
-        bool? UseSpecPublicFacadeAndAstWhenAvailable { get; set; }
-
-        /// <summary>
-        /// Whether to cancel any pending evaluation after first error.
-        /// </summary>
-        /// <remarks>
-        /// Currently, there is no separate command-line option for this; instead, the existing /stopOnFirstError switch
-        /// is used to control both <see cref="IScheduleConfiguration"/> and this option.
-        /// </remarks>
-        bool? CancelEvaluationOnFirstFailure { get; set; }
-
-        /// <summary>
-        /// Enables module configuration files to declare a list of cyclical friend modules.
-        /// </summary>
-        bool? EnableCyclicalFriendModules { get; set; }
-
-        /// <summary>
-        /// Whether the main log file should contain statistics for the frontend.
-        /// </summary>
-        bool LogStatistics { get; }
-
-        /// <summary>
-        /// Whether the frontend statistics should contain statistics about the slowest proccesses. 
-        /// </summary>
-        bool ShowSlowestElementsStatistics { get; }
-
-        /// <summary>
-        /// Whether the frontend statistics should contain statistics about the largest files.
-        /// </summary>
-        bool ShowLargestFilesStatistics { get; }
-
-        /// <summary> 
-        /// Environment Variables which should be passed through for all processes 
-        /// </summary> 
-        /// <remarks>
-        /// This is an unsafe configuration.
-        /// This global configuration from cammand line will bypass cache,
-        /// which means pips and graph will be cached ignoring environment variables specified in this configure
-        /// </remarks>
-        IReadOnlyList<string> GlobalUnsafePassthroughEnvironmentVariables { get; }
-
-        /// <summary>
-<<<<<<< HEAD
-        /// Wheather or not to release workspace before evaluation.
-        /// </summary>
-        bool ReleaseWorkspaceBeforeEvaluation { get; }
-=======
-        /// Uses optimized AST conversion.
-        /// </summary>
-        /// <remarks>
-        /// This option is unsafe as it disables analyses and skips converting constructs that are not needed for evaluation, like types.
-        /// This option is suitable if the specs are machine generated.
-        /// </remarks>
-        bool UnsafeOptimizedAstConversion { get; }
->>>>>>> 96c1ff4e
-    }
-}
+// Copyright (c) Microsoft. All rights reserved.
+// Licensed under the MIT license. See LICENSE file in the project root for full license information.
+
+using System.Collections.Generic;
+using System.Diagnostics.CodeAnalysis;
+using JetBrains.Annotations;
+
+namespace BuildXL.Utilities.Configuration
+{
+    /// <summary>
+    /// For compatibility reasons, there is more than one semantics for defining the public surface of a module.
+    /// </summary>
+    /// <remarks>
+    /// This is also an enum exposed in DScript prelude. Please make sure this definition is in sync with Prelude.Packaging.dsc
+    /// </remarks>
+    [SuppressMessage("Microsoft.Naming", "CA1717:OnlyFlagsEnumsShouldHavePluralNames")]
+    public enum NameResolutionSemantics
+    {
+        /// <summary>
+        /// DScript V1 resolution semantics for a module: Explicit project and module imports, with a main file representing the module exports
+        /// </summary>
+        ExplicitProjectReferences,
+
+        /// <summary>
+        /// DScript V2 resolution semantics for a module: Implicit project references but explicit module references
+        /// with private/internal/public visibility on values
+        /// </summary>
+        ImplicitProjectReferences,
+    }
+
+    /// <summary>
+    /// Mode in which front end operates.
+    /// </summary>
+    public enum FrontEndMode
+    {
+        /// <summary>
+        /// DebugScript command-line option was provided.
+        /// </summary>
+        DebugScript,
+
+        /// <summary>
+        /// ProfieScript command-line option was provided.
+        /// </summary>
+        ProfileScript,
+
+        /// <summary>
+        /// No special flags were provided.
+        /// </summary>
+        NormalMode,
+    }
+
+    /// <summary>
+    /// Front-end configuration interface.
+    /// </summary>
+    public interface IFrontEndConfiguration
+    {
+        /// <summary>
+        /// If false, then the front-end will process every spec in the build regardless of a previous invocation state.
+        /// </summary>
+        /// <remarks>
+        /// This is a high-level flag to turn off entire logic responsible for constructing and storing the artifact required for incremental parsing/typechecking/conversion
+        /// of build specs.
+        /// True by default.
+        /// </remarks>
+        bool? EnableIncrementalFrontEnd { get; }
+
+        /// <summary>
+        /// Whether to profile DScript evaluations.
+        /// </summary>
+        bool? ProfileScript { get; }
+
+        /// <summary>
+        /// Location of the profiling result
+        /// </summary>
+        AbsolutePath? ProfileReportDestination { get; }
+
+        /// <summary>
+        /// Location of the json report with all file-to-file relationships for all DScript specs.
+        /// </summary>
+        AbsolutePath? FileToFileReportDestination { get; set; }
+
+        /// <summary>
+        /// Whether to launch DScript debugger on start.
+        /// </summary>
+        bool? DebugScript { get; }
+
+        /// <summary>
+        /// Whether to break at the end of the evaluation phase. Defaults to off.
+        /// </summary>
+        bool? DebuggerBreakOnExit { get; }
+
+        /// <summary>
+        /// TCP/IP port for the DScript debugger to listen on.
+        /// </summary>
+        int? DebuggerPort { get; }
+
+        /// <summary>
+        /// The max concurrency to use for frontend evaluation
+        /// </summary>
+        int? MaxFrontEndConcurrency { get; }
+
+        /// <summary>
+        /// The max concurrency to use for restoring nuget packages.
+        /// </summary>
+        int? MaxRestoreNugetConcurrency { get; }
+
+        /// <summary>
+        /// Multiplier that will be used to adjust minimum number of threads in the threadpool for evaluation phase.
+        /// </summary>
+        int? ThreadPoolMinThreadCountMultiplier { get; }
+
+        /// <summary>
+        /// The max concurrency for a managed type checker.
+        /// </summary>
+        int? MaxTypeCheckingConcurrency { get; }
+
+        /// <summary>
+        /// Whether partial evaluation may be used. When not set, the full graph will always be evaluated. When set, a
+        /// partial graph may be used depending on the filter (default: false for XML).
+        /// </summary>
+        bool? UsePartialEvaluation { get; }
+
+        /// <summary>
+        /// If true, the front-end will construct the binding fingerprint and will save it along with the spec-2-spec mapping.
+        /// This information could be used during the subsequent runs to filter workspace without parsing/checking the entire world.
+        /// </summary>
+        bool? ConstructAndSaveBindingFingerprint { get; }
+
+        /// <summary>
+        /// Set of "linter" rule names that should be applied during the build.
+        /// </summary>
+        /// <remarks>
+        /// DScript has two set of rules:
+        /// - predefined rules that restricts TypeScript language (like no `eval`) and
+        /// - custom set of rules that could be applied only on specific code bases (like no `glob`).
+        /// This list is a second one and contains a set of configurable rules that could be enabled.
+        /// </remarks>
+        [NotNull]
+        IReadOnlyList<string> EnabledPolicyRules { get; }
+
+        /// <summary>
+        /// If true, then optional language policy analysis would be disabled.
+        /// </summary>
+        /// <remarks>
+        /// For instance, semicolon check would be disabled in this case.
+        /// </remarks>
+        bool? DisableLanguagePolicyAnalysis { get; }
+
+        /// <summary>
+        /// The resolution semantics for the package represented by a config.dsc.
+        /// </summary>
+        /// <remarks>
+        /// V2 feature.
+        /// </remarks>
+        NameResolutionSemantics? NameResolutionSemantics { get; }
+
+        /// <summary>
+        /// If true, additional table will be used in a module literal that allows to resolve entries by a full name.
+        /// </summary>
+        /// <remarks>
+        /// Only applicable in tests, because even with V2 semantic they still use 'by name' value resolution.
+        /// </remarks>
+        bool? PreserveFullNames { get; }
+
+        /// <summary>
+        /// Disables cycle detection if set to true.
+        /// </summary>
+        bool? DisableCycleDetection { get; }
+
+        /// <summary>
+        /// Whether the parser preserves trivia. This is not intended to be exposed to the user and it is used for internal tools.
+        /// </summary>
+        bool? PreserveTrivia { get; }
+
+        /// <summary>
+        /// Front end will stop parsing, binding or type checking if the error count exceeds the limit.
+        /// </summary>
+        /// <remarks>
+        /// In some cases a build cone could have so many errors that even printing them on the screen will take too long.
+        /// This option allows a user to stop the execution when error limit is reached.
+        /// </remarks>
+        int? ErrorLimit { get; }
+
+        /// <summary>
+        /// Forces downloaded packages to be republished to the cache
+        /// </summary>
+        bool? ForcePopulatePackageCache { get; }
+
+        /// <summary>
+        /// If true, all the nuget packages should be materialized on disk and the error will happen otherwise.
+        /// </summary>
+        /// <remarks>
+        /// In some cases (mac builds specifically) we want can't restore nuget packages and should rely on the manual restore process.
+        /// This flag enforces this behavior and gracefully fails when the packages are not available already.
+        /// </remarks>
+        bool? UsePackagesFromFileSystem { get; }
+
+        /// <summary>
+        /// If true the package from disk will be reused only when the fingerpint matches.
+        /// </summary>
+        /// <remarks>
+        /// False by default.
+        /// </remarks>
+        bool? RespectWeakFingerprintForNugetUpToDateCheck { get; }
+
+        /// <summary>
+        /// Office-specific flag. Office passes this so we can ensure that when V2 becomes the default, office maintains existing codepath via this flag if needed.
+        /// </summary>
+        /// TODO: remove this when Office is in DScript V2
+        bool? UseLegacyOfficeLogic { get; }
+
+        /// <summary>
+        /// If specified all method invocations will be tracked and top N most frequently methods will be captured in the log.
+        /// </summary>
+        bool? TrackMethodInvocations { get; set; }
+
+        /// <summary>
+        /// Suggested waiting time before starting the cycle detection in seconds.
+        /// </summary>
+        int? CycleDetectorStartupDelay { get; set; }
+
+        /// <summary>
+        /// If specified, then BuildXL will fail if workspace-related memory is not collected successfully
+        /// before evalution phase.
+        /// </summary>
+        /// <remarks>
+        /// This is temporary flag to unblock rolling builds.
+        /// </remarks>
+        bool? FailIfWorkspaceMemoryIsNotCollected { get; set; }
+
+        /// <summary>
+        /// If specified, then BuildXL will fail if frontend-related memory is not collected successfully
+        /// when the front end has been used
+        /// </summary>
+        bool? FailIfFrontendMemoryIsNotCollected { get; set; }
+
+        /// <summary>
+        /// Attempt to reload previous graph and use "PatchableGraphBuilder" which allows
+        /// the front end to patch the graph based on changed spec files.
+        /// </summary>
+        bool? UseGraphPatching { get; }
+
+        /// <summary>
+        /// Attempt to reload previous engine state (path and symbol tables, and graph). This is a precondition for UseGraphPatching
+        /// but also for other optimizations that need the same tables across builds
+        /// </summary>
+        bool? ReloadPartialEngineStateWhenPossible { get; }
+
+        /// <summary>
+        /// Whether parsing is cancelled when the first spec fails to parse
+        /// </summary>
+        /// <remarks>
+        /// There is not a command-line option for this, and this is not really intended to be user facing (even though
+        /// if a user decides to set this to false, it will work). This flag is mainly for the IDE to configure the engine.
+        /// </remarks>
+        bool? CancelParsingOnFirstFailure { get; set; }
+
+        /// <summary>
+        /// Whether the public surface of specs and serialized AST are attempted to be used when available
+        /// </summary>
+        bool? UseSpecPublicFacadeAndAstWhenAvailable { get; set; }
+
+        /// <summary>
+        /// Whether to cancel any pending evaluation after first error.
+        /// </summary>
+        /// <remarks>
+        /// Currently, there is no separate command-line option for this; instead, the existing /stopOnFirstError switch
+        /// is used to control both <see cref="IScheduleConfiguration"/> and this option.
+        /// </remarks>
+        bool? CancelEvaluationOnFirstFailure { get; set; }
+
+        /// <summary>
+        /// Enables module configuration files to declare a list of cyclical friend modules.
+        /// </summary>
+        bool? EnableCyclicalFriendModules { get; set; }
+
+        /// <summary>
+        /// Whether the main log file should contain statistics for the frontend.
+        /// </summary>
+        bool LogStatistics { get; }
+
+        /// <summary>
+        /// Whether the frontend statistics should contain statistics about the slowest proccesses. 
+        /// </summary>
+        bool ShowSlowestElementsStatistics { get; }
+
+        /// <summary>
+        /// Whether the frontend statistics should contain statistics about the largest files.
+        /// </summary>
+        bool ShowLargestFilesStatistics { get; }
+
+        /// <summary> 
+        /// Environment Variables which should be passed through for all processes 
+        /// </summary> 
+        /// <remarks>
+        /// This is an unsafe configuration.
+        /// This global configuration from cammand line will bypass cache,
+        /// which means pips and graph will be cached ignoring environment variables specified in this configure
+        /// </remarks>
+        IReadOnlyList<string> GlobalUnsafePassthroughEnvironmentVariables { get; }
+
+        /// <summary>
+        /// Wheather or not to release workspace before evaluation.
+        /// </summary>
+        bool ReleaseWorkspaceBeforeEvaluation { get; }
+
+        /// <summary>
+        /// Uses optimized AST conversion.
+        /// </summary>
+        /// <remarks>
+        /// This option is unsafe as it disables analyses and skips converting constructs that are not needed for evaluation, like types.
+        /// This option is suitable if the specs are machine generated.
+        /// </remarks>
+        bool UnsafeOptimizedAstConversion { get; }
+    }
+}