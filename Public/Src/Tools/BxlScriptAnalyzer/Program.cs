// Copyright (c) Microsoft. All rights reserved.
// Licensed under the MIT license. See LICENSE file in the project root for full license information.

using System;
using System.Linq;
using System.Threading;
using System.Diagnostics.Tracing;
using BuildXL.FrontEnd.Script.Analyzer.Analyzers;
using BuildXL.FrontEnd.Script.Analyzer.Tracing;
using BuildXL.Storage;
using BuildXL.ToolSupport;
using BuildXL.Utilities;
using BuildXL.Utilities.Configuration;
<<<<<<< HEAD
using System.Diagnostics.ContractsLight;
#if FEATURE_MICROSOFT_DIAGNOSTICS_TRACING
using Microsoft.Diagnostics.Tracing;
#else
using System.Diagnostics.Tracing;
#endif
=======
>>>>>>> 3733041e

namespace BuildXL.FrontEnd.Script.Analyzer
{
    /// <summary>
    /// BuildXL.Execution.Analyzer entry point
    /// </summary>
    internal sealed class Program : ToolProgram<Args>
    {
        private Program()
            : base("Dsa")
        {
        }

        /// <nodoc />
        public static int Main(string[] arguments)
        {
            return new Program().MainHandler(arguments);
        }

        /// <inheritdoc />
        public override bool TryParse(string[] rawArgs, out Args arguments)
        {
            try
            {
                arguments = new Args(rawArgs, AnalyzerFactory);
                return true;
            }
            catch (Exception ex)
            {
                ConsoleColor original = Console.ForegroundColor;
                Console.ForegroundColor = ConsoleColor.Red;
                Console.Error.WriteLine(ex.GetLogEventMessage());
                Console.ForegroundColor = original;
                arguments = null;
                return false;
            }
        }

        /// <inheritdoc />
        public override int Run(Args arguments)
        {
            if (arguments.Help)
            {
                return 0;
            }

            // TODO: Don't assume particular hash types (this is particularly seen in WorkspaceNugetModuleResolver.TryGetExpectedContentHash).
            ContentHashingUtilities.SetDefaultHashType();

            using (Logger.SetupEventListener(EventLevel.Informational))
            {
                PathTable pathTable = new PathTable();

                var logger = Logger.CreateLogger();

                if (!WorkspaceBuilder.TryBuildWorkspaceAndCollectFilesToAnalyze(
                    logger,
                    pathTable,
                    arguments.Analyzers.Any(a => a.Kind == AnalyzerKind.GraphFragment) 
                        ? EnginePhases.Schedule 
                        : EnginePhases.AnalyzeWorkspace,
                    arguments.Config,
                    arguments.Filter,
                    out var workspace,
                    out var pipGraph,
                    out var filesToAnalyze,
                    out var context))
                {
                    return 1;
                }

                foreach (var analyzer in arguments.Analyzers)
                {
                    if (!analyzer.SetSharedState(arguments, context, logger, workspace, pipGraph))
                    {
                        return 1;
                    }
                }

                if (arguments.Fix && arguments.Analyzers.Last().Kind != AnalyzerKind.PrettyPrint)
                {
                    logger.FixRequiresPrettyPrint(context.LoggingContext);
                }

                int errorCount = 0;

                // TODO: Make this multi-threaded. For now since we are developing keeping simple loop to maintain easy debugging.
                foreach (var kv in filesToAnalyze)
                {
                    foreach (var analyzer in arguments.Analyzers)
                    {
                        if (!analyzer.AnalyzeSourceFile(workspace, kv.Key, kv.Value))
                        {
                            Interlocked.Increment(ref errorCount);
                        }
                    }
                }

                foreach (var analyzer in arguments.Analyzers)
                {
                    analyzer.FinalizeAnalysis();
                }

                if (errorCount > 0)
                {
                    logger.AnalysisErrorSummary(context.LoggingContext, errorCount, arguments.Analyzers.Count);
                    return 1;
                }

                return 0;
            }
        }

        private static Analyzer AnalyzerFactory(AnalyzerKind type)
        {
            switch (type)
            {
                case AnalyzerKind.PrettyPrint:
                    return new PrettyPrint();
                case AnalyzerKind.LegacyLiteralCreation:
                    return new LegacyLiteralCreation();
                case AnalyzerKind.PathFixer:
                    return new PathFixerAnalyzer();
                case AnalyzerKind.Documentation:
                    return new DocumentationGenerator();
                case AnalyzerKind.Codex:
                    return new CodexAnalyzer();
                case AnalyzerKind.GraphFragment:
                    return new GraphFragmentGenerator();
                default:
                    return null;
            }
        }
    }
}
<|MERGE_RESOLUTION|>--- conflicted
+++ resolved
@@ -1,157 +1,146 @@
-// Copyright (c) Microsoft. All rights reserved.
-// Licensed under the MIT license. See LICENSE file in the project root for full license information.
-
-using System;
-using System.Linq;
-using System.Threading;
-using System.Diagnostics.Tracing;
-using BuildXL.FrontEnd.Script.Analyzer.Analyzers;
-using BuildXL.FrontEnd.Script.Analyzer.Tracing;
-using BuildXL.Storage;
-using BuildXL.ToolSupport;
-using BuildXL.Utilities;
-using BuildXL.Utilities.Configuration;
-<<<<<<< HEAD
-using System.Diagnostics.ContractsLight;
-#if FEATURE_MICROSOFT_DIAGNOSTICS_TRACING
-using Microsoft.Diagnostics.Tracing;
-#else
-using System.Diagnostics.Tracing;
-#endif
-=======
->>>>>>> 3733041e
-
-namespace BuildXL.FrontEnd.Script.Analyzer
-{
-    /// <summary>
-    /// BuildXL.Execution.Analyzer entry point
-    /// </summary>
-    internal sealed class Program : ToolProgram<Args>
-    {
-        private Program()
-            : base("Dsa")
-        {
-        }
-
-        /// <nodoc />
-        public static int Main(string[] arguments)
-        {
-            return new Program().MainHandler(arguments);
-        }
-
-        /// <inheritdoc />
-        public override bool TryParse(string[] rawArgs, out Args arguments)
-        {
-            try
-            {
-                arguments = new Args(rawArgs, AnalyzerFactory);
-                return true;
-            }
-            catch (Exception ex)
-            {
-                ConsoleColor original = Console.ForegroundColor;
-                Console.ForegroundColor = ConsoleColor.Red;
-                Console.Error.WriteLine(ex.GetLogEventMessage());
-                Console.ForegroundColor = original;
-                arguments = null;
-                return false;
-            }
-        }
-
-        /// <inheritdoc />
-        public override int Run(Args arguments)
-        {
-            if (arguments.Help)
-            {
-                return 0;
-            }
-
-            // TODO: Don't assume particular hash types (this is particularly seen in WorkspaceNugetModuleResolver.TryGetExpectedContentHash).
-            ContentHashingUtilities.SetDefaultHashType();
-
-            using (Logger.SetupEventListener(EventLevel.Informational))
-            {
-                PathTable pathTable = new PathTable();
-
-                var logger = Logger.CreateLogger();
-
-                if (!WorkspaceBuilder.TryBuildWorkspaceAndCollectFilesToAnalyze(
-                    logger,
-                    pathTable,
-                    arguments.Analyzers.Any(a => a.Kind == AnalyzerKind.GraphFragment) 
-                        ? EnginePhases.Schedule 
-                        : EnginePhases.AnalyzeWorkspace,
-                    arguments.Config,
-                    arguments.Filter,
-                    out var workspace,
-                    out var pipGraph,
-                    out var filesToAnalyze,
-                    out var context))
-                {
-                    return 1;
-                }
-
-                foreach (var analyzer in arguments.Analyzers)
-                {
-                    if (!analyzer.SetSharedState(arguments, context, logger, workspace, pipGraph))
-                    {
-                        return 1;
-                    }
-                }
-
-                if (arguments.Fix && arguments.Analyzers.Last().Kind != AnalyzerKind.PrettyPrint)
-                {
-                    logger.FixRequiresPrettyPrint(context.LoggingContext);
-                }
-
-                int errorCount = 0;
-
-                // TODO: Make this multi-threaded. For now since we are developing keeping simple loop to maintain easy debugging.
-                foreach (var kv in filesToAnalyze)
-                {
-                    foreach (var analyzer in arguments.Analyzers)
-                    {
-                        if (!analyzer.AnalyzeSourceFile(workspace, kv.Key, kv.Value))
-                        {
-                            Interlocked.Increment(ref errorCount);
-                        }
-                    }
-                }
-
-                foreach (var analyzer in arguments.Analyzers)
-                {
-                    analyzer.FinalizeAnalysis();
-                }
-
-                if (errorCount > 0)
-                {
-                    logger.AnalysisErrorSummary(context.LoggingContext, errorCount, arguments.Analyzers.Count);
-                    return 1;
-                }
-
-                return 0;
-            }
-        }
-
-        private static Analyzer AnalyzerFactory(AnalyzerKind type)
-        {
-            switch (type)
-            {
-                case AnalyzerKind.PrettyPrint:
-                    return new PrettyPrint();
-                case AnalyzerKind.LegacyLiteralCreation:
-                    return new LegacyLiteralCreation();
-                case AnalyzerKind.PathFixer:
-                    return new PathFixerAnalyzer();
-                case AnalyzerKind.Documentation:
-                    return new DocumentationGenerator();
-                case AnalyzerKind.Codex:
-                    return new CodexAnalyzer();
-                case AnalyzerKind.GraphFragment:
-                    return new GraphFragmentGenerator();
-                default:
-                    return null;
-            }
-        }
-    }
-}
+// Copyright (c) Microsoft. All rights reserved.
+// Licensed under the MIT license. See LICENSE file in the project root for full license information.
+
+using System;
+using System.Linq;
+using System.Threading;
+using System.Diagnostics.Tracing;
+using BuildXL.FrontEnd.Script.Analyzer.Analyzers;
+using BuildXL.FrontEnd.Script.Analyzer.Tracing;
+using BuildXL.Storage;
+using BuildXL.ToolSupport;
+using BuildXL.Utilities;
+using BuildXL.Utilities.Configuration;
+
+namespace BuildXL.FrontEnd.Script.Analyzer
+{
+    /// <summary>
+    /// BuildXL.Execution.Analyzer entry point
+    /// </summary>
+    internal sealed class Program : ToolProgram<Args>
+    {
+        private Program()
+            : base("Dsa")
+        {
+        }
+
+        /// <nodoc />
+        public static int Main(string[] arguments)
+        {
+            return new Program().MainHandler(arguments);
+        }
+
+        /// <inheritdoc />
+        public override bool TryParse(string[] rawArgs, out Args arguments)
+        {
+            try
+            {
+                arguments = new Args(rawArgs, AnalyzerFactory);
+                return true;
+            }
+            catch (Exception ex)
+            {
+                ConsoleColor original = Console.ForegroundColor;
+                Console.ForegroundColor = ConsoleColor.Red;
+                Console.Error.WriteLine(ex.GetLogEventMessage());
+                Console.ForegroundColor = original;
+                arguments = null;
+                return false;
+            }
+        }
+
+        /// <inheritdoc />
+        public override int Run(Args arguments)
+        {
+            if (arguments.Help)
+            {
+                return 0;
+            }
+
+            // TODO: Don't assume particular hash types (this is particularly seen in WorkspaceNugetModuleResolver.TryGetExpectedContentHash).
+            ContentHashingUtilities.SetDefaultHashType();
+
+            using (Logger.SetupEventListener(EventLevel.Informational))
+            {
+                PathTable pathTable = new PathTable();
+
+                var logger = Logger.CreateLogger();
+
+                if (!WorkspaceBuilder.TryBuildWorkspaceAndCollectFilesToAnalyze(
+                    logger,
+                    pathTable,
+                    arguments.Analyzers.Max(a => a.RequiredPhases),
+                    arguments.Config,
+                    arguments.Filter,
+                    out var workspace,
+                    out var pipGraph,
+                    out var filesToAnalyze,
+                    out var context))
+                {
+                    return 1;
+                }
+
+                foreach (var analyzer in arguments.Analyzers)
+                {
+                    if (!analyzer.SetSharedState(arguments, context, logger, workspace, pipGraph))
+                    {
+                        return 1;
+                    }
+                }
+
+                if (arguments.Fix && arguments.Analyzers.Last().Kind != AnalyzerKind.PrettyPrint)
+                {
+                    logger.FixRequiresPrettyPrint(context.LoggingContext);
+                }
+
+                int errorCount = 0;
+
+                // TODO: Make this multi-threaded. For now since we are developing keeping simple loop to maintain easy debugging.
+                foreach (var kv in filesToAnalyze)
+                {
+                    foreach (var analyzer in arguments.Analyzers)
+                    {
+                        if (!analyzer.AnalyzeSourceFile(workspace, kv.Key, kv.Value))
+                        {
+                            Interlocked.Increment(ref errorCount);
+                        }
+                    }
+                }
+
+                foreach (var analyzer in arguments.Analyzers)
+                {
+                    analyzer.FinalizeAnalysis();
+                }
+
+                if (errorCount > 0)
+                {
+                    logger.AnalysisErrorSummary(context.LoggingContext, errorCount, arguments.Analyzers.Count);
+                    return 1;
+                }
+
+                return 0;
+            }
+        }
+
+        private static Analyzer AnalyzerFactory(AnalyzerKind type)
+        {
+            switch (type)
+            {
+                case AnalyzerKind.PrettyPrint:
+                    return new PrettyPrint();
+                case AnalyzerKind.LegacyLiteralCreation:
+                    return new LegacyLiteralCreation();
+                case AnalyzerKind.PathFixer:
+                    return new PathFixerAnalyzer();
+                case AnalyzerKind.Documentation:
+                    return new DocumentationGenerator();
+                case AnalyzerKind.Codex:
+                    return new CodexAnalyzer();
+                case AnalyzerKind.GraphFragment:
+                    return new GraphFragmentGenerator();
+                default:
+                    return null;
+            }
+        }
+    }
+}