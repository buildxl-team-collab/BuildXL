--- conflicted
+++ resolved
@@ -1,321 +1,305 @@
-﻿// Copyright (c) Microsoft. All rights reserved.
-// Licensed under the MIT license. See LICENSE file in the project root for full license information.
-
-using System;
-using System.Collections.Concurrent;
-using System.Collections.Generic;
-using System.Diagnostics.ContractsLight;
-using System.Linq;
-using System.Threading;
-using BuildXL.Ipc;
-using BuildXL.Ipc.Interfaces;
-using BuildXL.Pips;
-using BuildXL.Pips.Builders;
-using BuildXL.Pips.Operations;
-using BuildXL.Utilities;
-<<<<<<< HEAD
-using BuildXL.Utilities.Collections;
-=======
-using BuildXL.Utilities.Configuration;
->>>>>>> 2d8c1585
-using BuildXL.Utilities.Instrumentation.Common;
-using JetBrains.Annotations;
-using static BuildXL.Scheduler.Graph.PipGraph;
-
-namespace BuildXL.Scheduler.Graph
-{
-    /// <summary>
-    /// Class for building graph fragments.
-    /// </summary>
-    public class GraphFragmentBuilder : IPipGraph
-    {
-        private readonly LoggingContext m_loggingContext;
-        private readonly PipExecutionContext m_pipExecutionContext;
-        private readonly SealedDirectoryTable m_sealDirectoryTable;
-        private readonly ConcurrentQueue<Pip> m_pips = new ConcurrentQueue<Pip>();
-<<<<<<< HEAD
-        private readonly ConcurrentBigMap<ModuleId, ModulePip> m_modules = new ConcurrentBigMap<ModuleId, ModulePip>();
-        private readonly ConcurrentBigMap<PipId, IList<Pip>> m_pipDependents = new ConcurrentBigMap<PipId, IList<Pip>>();
-        private readonly ConcurrentBigMap<FileArtifact, PipId> m_fileProducers = new ConcurrentBigMap<FileArtifact, PipId>();
-
-        /// <summary>
-        ///     A mapping of Service PipId to corresponding Shutdown PipId (<see cref="BuildXL.Pips.Operations.Process.ShutdownProcessPipId"/>).
-        /// </summary>
-        private readonly ConcurrentBigMap<PipId, ServiceInfo> m_servicePipToServiceInfoMap;
-
-=======
->>>>>>> 2d8c1585
-        private readonly Lazy<IIpcMoniker> m_lazyApiServerMoniker;
-        private WindowsOsDefaults m_windowsOsDefaults;
-        private MacOsDefaults m_macOsDefaults;
-        private readonly object m_osDefaultLock = new object();
-        private int m_nextPipId = 0;
-
-        /// <summary>
-        /// Creates an instance of <see cref="GraphFragmentBuilder"/>.
-        /// </summary>
-        public GraphFragmentBuilder(LoggingContext loggingContext, PipExecutionContext pipExecutionContext, IConfiguration configuration)
-        {
-            Contract.Requires(loggingContext != null);
-            Contract.Requires(pipExecutionContext != null);
-
-            m_loggingContext = loggingContext;
-            m_pipExecutionContext = pipExecutionContext;
-            m_lazyApiServerMoniker = configuration.Schedule.UseFixedApiServerMoniker
-                ? Lazy.Create(() => IpcFactory.GetFixedMoniker())
-                : Lazy.Create(() => IpcFactory.GetProvider().CreateNewMoniker());
-            m_sealDirectoryTable = new SealedDirectoryTable(m_pipExecutionContext.PathTable);
-            m_servicePipToServiceInfoMap = new ConcurrentBigMap<PipId, ServiceInfo>();
-        }
-
-        /// <inheritdoc />
-        public int PipCount => m_pips.Count;
-
-        private int m_nextPipId = 0;
-
-        private bool AddPip(Pip pip)
-        {
-<<<<<<< HEAD
-            m_pips.Enqueue(pip); 
-=======
-            m_pips.Enqueue(pip);
->>>>>>> 2d8c1585
-            pip.PipId = new PipId((uint)Interlocked.Increment(ref m_nextPipId));
-            return true;
-        }
-
-        /// <inheritdoc />
-        public bool AddCopyFile([NotNull] CopyFile copyFile, PipId valuePip)
-        {
-            var result = AddPip(copyFile);
-            AddDependent(valuePip, copyFile);
-            AddFileDependent(copyFile.Source, copyFile);
-            m_fileProducers[copyFile.Destination] = copyFile.PipId;
-            return result;
-        }
-
-        /// <inheritdoc />
-        public bool AddIpcPip([NotNull] IpcPip ipcPip, PipId valuePip)
-        {
-            var result = AddPip(ipcPip);
-            AddDependent(valuePip, ipcPip);
-            AddFileDependents(ipcPip.FileDependencies, ipcPip);
-            AddDirectoryDependents(ipcPip.DirectoryDependencies, ipcPip);
-            AddDependents(ipcPip.ServicePipDependencies, ipcPip);
-            AddServicePipDependents(ipcPip.ServicePipDependencies, ipcPip);
-            return result;
-        }
-
-        /// <inheritdoc />
-        public bool AddModule([NotNull] ModulePip module)
-        {
-<<<<<<< HEAD
-            m_modules[module.Module] = module;
-            return AddPip(module); 
-=======
-            return AddPip(module);
->>>>>>> 2d8c1585
-        }
-
-        /// <inheritdoc />
-        public bool AddModuleModuleDependency(ModuleId moduleId, ModuleId dependency)
-        {
-            AddDependent(m_modules[dependency].PipId, m_modules[moduleId]);
-            return true;
-        }
-
-        /// <inheritdoc />
-        public bool AddOutputValue([NotNull] ValuePip value)
-        {
-            var result = AddPip(value);
-            AddFileDependent(value.SpecFile, value);
-            return result;
-        }
-
-        /// <inheritdoc />
-        public bool AddProcess([NotNull] Process process, PipId valuePip)
-        {
-            var result = AddPip(process);
-            AddDependent(valuePip, process);
-            AddFileDependents(process.Dependencies, process);
-            AddDirectoryDependents(process.DirectoryDependencies, process);
-            AddDependents(process.OrderDependencies, process);
-            AddDependents(process.ServicePipDependencies, process);
-            AddServicePipDependents(process.ServicePipDependencies, process);
-
-            foreach (var fileOutput in process.FileOutputs)
-            {
-                m_fileProducers[fileOutput.ToFileArtifact()] = process.PipId;
-            }
-
-            if (process.IsService)
-            {
-                m_servicePipToServiceInfoMap[process.PipId] = process.ServiceInfo;
-            }
-
-            return result;
-        }
-
-        /// <inheritdoc />
-        public DirectoryArtifact AddSealDirectory([NotNull] SealDirectory sealDirectory, PipId valuePip)
-        {
-            AddPip(sealDirectory);
-            DirectoryArtifact artifactForNewSeal;
-            if (sealDirectory.Kind == SealDirectoryKind.SharedOpaque)
-            {
-                Contract.Assume(sealDirectory.Directory.IsSharedOpaque);
-                artifactForNewSeal = sealDirectory.Directory;
-            }
-            else
-            {
-                // For the regular dynamic case, the directory artifact is always
-                // created with sealId 0. For other cases, we reserve it
-                artifactForNewSeal = sealDirectory.Kind == SealDirectoryKind.Opaque
-                    ? DirectoryArtifact.CreateWithZeroPartialSealId(sealDirectory.DirectoryRoot)
-                    : m_sealDirectoryTable.ReserveDirectoryArtifact(sealDirectory);
-                sealDirectory.SetDirectoryArtifact(artifactForNewSeal);
-            }
-
-            AddDependent(valuePip, sealDirectory);
-            AddFileDependents(sealDirectory.Contents, sealDirectory);
-            AddDirectoryDependents(sealDirectory.ComposedDirectories, sealDirectory);
-
-            m_sealDirectoryTable.AddSeal(sealDirectory);
-            return artifactForNewSeal;
-        }
-
-        /// <inheritdoc />
-        public bool AddSpecFile([NotNull] SpecFilePip specFile)
-        {
-            var result = AddPip(specFile);
-            AddDependent(m_modules[specFile.OwningModule].PipId, specFile);
-            m_fileProducers[specFile.SpecFile] = specFile.PipId;
-            return result;
-        }
-
-        /// <inheritdoc />
-        public bool AddValueValueDependency(in ValuePip.ValueDependency valueDependency) => true;
-
-        /// <inheritdoc />
-        public bool AddWriteFile([NotNull] WriteFile writeFile, PipId valuePip)
-        {
-            var result = AddPip(writeFile);
-            m_fileProducers[writeFile.Destination] = writeFile.PipId;
-            AddDependent(valuePip, writeFile);
-            return result;
-        }
-
-        /// <inheritdoc />
-        public bool ApplyCurrentOsDefaults(ProcessBuilder processBuilder)
-        {
-            // TODO: This is a copy from PipGraph.Builder. Refactor it!
-            if (OperatingSystemHelper.IsUnixOS)
-            {
-                if (m_macOsDefaults == null)
-                {
-                    lock (m_osDefaultLock)
-                    {
-                        if (m_macOsDefaults == null)
-                        {
-                            m_macOsDefaults = new MacOsDefaults(m_pipExecutionContext.PathTable, this);
-                        }
-                    }
-                }
-
-                return m_macOsDefaults.ProcessDefaults(processBuilder);
-            }
-            else
-            {
-                if (m_windowsOsDefaults == null)
-                {
-                    lock (m_osDefaultLock)
-                    {
-                        if (m_windowsOsDefaults == null)
-                        {
-                            m_windowsOsDefaults = new WindowsOsDefaults(m_pipExecutionContext.PathTable);
-                        }
-                    }
-                }
-
-                return m_windowsOsDefaults.ProcessDefaults(processBuilder); 
-            }
-        }
-
-        public void AddServicePipDependents(IEnumerable<PipId> servicePipDependencies, Pip dependent)
-        {
-            foreach (var servicePip in servicePipDependencies)
-            {
-                AddDependents(m_servicePipToServiceInfoMap[servicePip].FinalizationPipIds, dependent);
-            }
-        }
-
-        public void AddDirectoryDependents(IEnumerable<DirectoryArtifact> directories, Pip dependent)
-        {
-            foreach (var directory in directories)
-            {
-                m_sealDirectoryTable.TryGetSealForDirectoryArtifact(directory, out PipId producerId);
-                if (producerId.IsValid)
-                {
-                    AddDependent(producerId, dependent);
-                }
-            }
-        }
-
-        public void AddFileDependents(IEnumerable<FileArtifact> files, Pip dependent)
-        {
-            foreach(var file in files)
-            {
-                AddFileDependent(file, dependent);
-            }
-        }
-
-        public void AddFileDependent(FileArtifact file, Pip dependent)
-        {
-            if (m_fileProducers.TryGetValue(file, out PipId producer))
-            {
-                AddDependent(producer, dependent);
-            }
-        }
-
-        private void AddDependents(IEnumerable<PipId> pips, Pip dependent)
-        {
-            foreach (var pip in pips)
-            {
-                AddDependent(pip, dependent);
-            }
-        }
-
-        private void AddDependent(PipId pip, Pip dependent)
-        {
-            m_pipDependents.AddOrUpdate(pip, new List<Pip>() { dependent }, (key, deps) => { lock (deps) { deps.Add(dependent); return deps; } });
-        }
-
-        /// <inheritdoc />
-        public IIpcMoniker GetApiServerMoniker() => m_lazyApiServerMoniker.Value;
-
-        /// <inheritdoc />
-        public GraphPatchingStatistics PartiallyReloadGraph([NotNull] HashSet<AbsolutePath> affectedSpecs) => default;
-
-        /// <inheritdoc />
-        public DirectoryArtifact ReserveSharedOpaqueDirectory(AbsolutePath directoryArtifactRoot) => m_sealDirectoryTable.CreateSharedOpaqueDirectoryWithNewSealId(directoryArtifactRoot);
-
-        /// <inheritdoc />
-        public IEnumerable<Pip> RetrievePipImmediateDependencies(Pip pip) => Enumerable.Empty<Pip>();
-
-        /// <inheritdoc />
-        public IEnumerable<Pip> RetrievePipImmediateDependents(Pip pip)
-        {
-            IList<Pip> dependents;
-            m_pipDependents.TryGetValue(pip.PipId, out dependents);
-            return dependents;
-        }
-
-        /// <inheritdoc />
-        public IEnumerable<Pip> RetrieveScheduledPips() => m_pips;
-
-        /// <inheritdoc />
-        public void SetSpecsToIgnore(IEnumerable<AbsolutePath> specsToIgnore)
-        {
-        }
-    }
-}+﻿// Copyright (c) Microsoft. All rights reserved.
+// Licensed under the MIT license. See LICENSE file in the project root for full license information.
+
+using System;
+using System.Collections.Concurrent;
+using System.Collections.Generic;
+using System.Diagnostics.ContractsLight;
+using System.Linq;
+using System.Threading;
+using BuildXL.Ipc;
+using BuildXL.Ipc.Interfaces;
+using BuildXL.Pips;
+using BuildXL.Pips.Builders;
+using BuildXL.Pips.Operations;
+using BuildXL.Utilities;
+using BuildXL.Utilities.Collections;
+using BuildXL.Utilities.Configuration;
+using BuildXL.Utilities.Instrumentation.Common;
+using JetBrains.Annotations;
+using static BuildXL.Scheduler.Graph.PipGraph;
+
+namespace BuildXL.Scheduler.Graph
+{
+    /// <summary>
+    /// Class for building graph fragments.
+    /// </summary>
+    public class GraphFragmentBuilder : IPipGraph
+    {
+        private readonly LoggingContext m_loggingContext;
+        private readonly PipExecutionContext m_pipExecutionContext;
+        private readonly SealedDirectoryTable m_sealDirectoryTable;
+        private readonly ConcurrentQueue<Pip> m_pips = new ConcurrentQueue<Pip>();
+        private readonly ConcurrentBigMap<ModuleId, ModulePip> m_modules = new ConcurrentBigMap<ModuleId, ModulePip>();
+        private readonly ConcurrentDictionary<PipId, IList<Pip>> m_pipDependents = new ConcurrentDictionary<PipId, IList<Pip>>();
+        private readonly ConcurrentBigMap<FileArtifact, PipId> m_fileProducers = new ConcurrentBigMap<FileArtifact, PipId>();
+
+        /// <summary>
+        ///     A mapping of Service PipId to corresponding Shutdown PipId (<see cref="BuildXL.Pips.Operations.Process.ShutdownProcessPipId"/>).
+        /// </summary>
+        private readonly ConcurrentBigMap<PipId, ServiceInfo> m_servicePipToServiceInfoMap;
+
+        private readonly Lazy<IIpcMoniker> m_lazyApiServerMoniker;
+        private WindowsOsDefaults m_windowsOsDefaults;
+        private MacOsDefaults m_macOsDefaults;
+        private readonly object m_osDefaultLock = new object();
+        private int m_nextPipId = 0;
+
+        /// <summary>
+        /// Creates an instance of <see cref="GraphFragmentBuilder"/>.
+        /// </summary>
+        public GraphFragmentBuilder(LoggingContext loggingContext, PipExecutionContext pipExecutionContext, IConfiguration configuration)
+        {
+            Contract.Requires(loggingContext != null);
+            Contract.Requires(pipExecutionContext != null);
+
+            m_loggingContext = loggingContext;
+            m_pipExecutionContext = pipExecutionContext;
+            m_lazyApiServerMoniker = configuration.Schedule.UseFixedApiServerMoniker
+                ? Lazy.Create(() => IpcFactory.GetFixedMoniker())
+                : Lazy.Create(() => IpcFactory.GetProvider().CreateNewMoniker());
+            m_sealDirectoryTable = new SealedDirectoryTable(m_pipExecutionContext.PathTable);
+            m_servicePipToServiceInfoMap = new ConcurrentBigMap<PipId, ServiceInfo>();
+        }
+
+        /// <inheritdoc />
+        public int PipCount => m_pips.Count;
+
+        private bool AddPip(Pip pip)
+        {
+            m_pips.Enqueue(pip); 
+            pip.PipId = new PipId((uint)Interlocked.Increment(ref m_nextPipId));
+            return true;
+        }
+
+        /// <inheritdoc />
+        public bool AddCopyFile([NotNull] CopyFile copyFile, PipId valuePip)
+        {
+            var result = AddPip(copyFile);
+            AddDependent(valuePip, copyFile);
+            AddFileDependent(copyFile.Source, copyFile);
+            m_fileProducers[copyFile.Destination] = copyFile.PipId;
+            return result;
+        }
+
+        /// <inheritdoc />
+        public bool AddIpcPip([NotNull] IpcPip ipcPip, PipId valuePip)
+        {
+            var result = AddPip(ipcPip);
+            AddDependent(valuePip, ipcPip);
+            AddFileDependents(ipcPip.FileDependencies, ipcPip);
+            AddDirectoryDependents(ipcPip.DirectoryDependencies, ipcPip);
+            AddDependents(ipcPip.ServicePipDependencies, ipcPip);
+            AddServicePipDependents(ipcPip.ServicePipDependencies, ipcPip);
+            return result;
+        }
+
+        /// <inheritdoc />
+        public bool AddModule([NotNull] ModulePip module)
+        {
+            m_modules[module.Module] = module;
+            return AddPip(module); 
+        }
+
+        /// <inheritdoc />
+        public bool AddModuleModuleDependency(ModuleId moduleId, ModuleId dependency)
+        {
+            AddDependent(m_modules[dependency].PipId, m_modules[moduleId]);
+            return true;
+        }
+
+        /// <inheritdoc />
+        public bool AddOutputValue([NotNull] ValuePip value)
+        {
+            var result = AddPip(value);
+            AddFileDependent(value.SpecFile, value);
+            return result;
+        }
+
+        /// <inheritdoc />
+        public bool AddProcess([NotNull] Process process, PipId valuePip)
+        {
+            var result = AddPip(process);
+            AddDependent(valuePip, process);
+            AddFileDependents(process.Dependencies, process);
+            AddDirectoryDependents(process.DirectoryDependencies, process);
+            AddDependents(process.OrderDependencies, process);
+            AddDependents(process.ServicePipDependencies, process);
+            AddServicePipDependents(process.ServicePipDependencies, process);
+
+            foreach (var fileOutput in process.FileOutputs)
+            {
+                m_fileProducers[fileOutput.ToFileArtifact()] = process.PipId;
+            }
+
+            if (process.IsService)
+            {
+                m_servicePipToServiceInfoMap[process.PipId] = process.ServiceInfo;
+            }
+
+            return result;
+        }
+
+        /// <inheritdoc />
+        public DirectoryArtifact AddSealDirectory([NotNull] SealDirectory sealDirectory, PipId valuePip)
+        {
+            AddPip(sealDirectory);
+            DirectoryArtifact artifactForNewSeal;
+            if (sealDirectory.Kind == SealDirectoryKind.SharedOpaque)
+            {
+                Contract.Assume(sealDirectory.Directory.IsSharedOpaque);
+                artifactForNewSeal = sealDirectory.Directory;
+            }
+            else
+            {
+                // For the regular dynamic case, the directory artifact is always
+                // created with sealId 0. For other cases, we reserve it
+                artifactForNewSeal = sealDirectory.Kind == SealDirectoryKind.Opaque
+                    ? DirectoryArtifact.CreateWithZeroPartialSealId(sealDirectory.DirectoryRoot)
+                    : m_sealDirectoryTable.ReserveDirectoryArtifact(sealDirectory);
+                sealDirectory.SetDirectoryArtifact(artifactForNewSeal);
+            }
+
+            AddDependent(valuePip, sealDirectory);
+            AddFileDependents(sealDirectory.Contents, sealDirectory);
+            AddDirectoryDependents(sealDirectory.ComposedDirectories, sealDirectory);
+
+            m_sealDirectoryTable.AddSeal(sealDirectory);
+            return artifactForNewSeal;
+        }
+
+        /// <inheritdoc />
+        public bool AddSpecFile([NotNull] SpecFilePip specFile)
+        {
+            var result = AddPip(specFile);
+            AddDependent(m_modules[specFile.OwningModule].PipId, specFile);
+            m_fileProducers[specFile.SpecFile] = specFile.PipId;
+            return result;
+        }
+
+        /// <inheritdoc />
+        public bool AddValueValueDependency(in ValuePip.ValueDependency valueDependency) => true;
+
+        /// <inheritdoc />
+        public bool AddWriteFile([NotNull] WriteFile writeFile, PipId valuePip)
+        {
+            var result = AddPip(writeFile);
+            m_fileProducers[writeFile.Destination] = writeFile.PipId;
+            AddDependent(valuePip, writeFile);
+            return result;
+        }
+
+        /// <inheritdoc />
+        public bool ApplyCurrentOsDefaults(ProcessBuilder processBuilder)
+        {
+            // TODO: This is a copy from PipGraph.Builder. Refactor it!
+            if (OperatingSystemHelper.IsUnixOS)
+            {
+                if (m_macOsDefaults == null)
+                {
+                    lock (m_osDefaultLock)
+                    {
+                        if (m_macOsDefaults == null)
+                        {
+                            m_macOsDefaults = new MacOsDefaults(m_pipExecutionContext.PathTable, this);
+                        }
+                    }
+                }
+
+                return m_macOsDefaults.ProcessDefaults(processBuilder);
+            }
+            else
+            {
+                if (m_windowsOsDefaults == null)
+                {
+                    lock (m_osDefaultLock)
+                    {
+                        if (m_windowsOsDefaults == null)
+                        {
+                            m_windowsOsDefaults = new WindowsOsDefaults(m_pipExecutionContext.PathTable);
+                        }
+                    }
+                }
+
+                return m_windowsOsDefaults.ProcessDefaults(processBuilder); 
+            }
+        }
+
+        public void AddServicePipDependents(IEnumerable<PipId> servicePipDependencies, Pip dependent)
+        {
+            foreach (var servicePip in servicePipDependencies)
+            {
+                AddDependents(m_servicePipToServiceInfoMap[servicePip].FinalizationPipIds, dependent);
+            }
+        }
+
+        public void AddDirectoryDependents(IEnumerable<DirectoryArtifact> directories, Pip dependent)
+        {
+            foreach (var directory in directories)
+            {
+                m_sealDirectoryTable.TryGetSealForDirectoryArtifact(directory, out PipId producerId);
+                if (producerId.IsValid)
+                {
+                    AddDependent(producerId, dependent);
+                }
+            }
+        }
+
+        public void AddFileDependents(IEnumerable<FileArtifact> files, Pip dependent)
+        {
+            foreach(var file in files)
+            {
+                AddFileDependent(file, dependent);
+            }
+        }
+
+        public void AddFileDependent(FileArtifact file, Pip dependent)
+        {
+            if (m_fileProducers.TryGetValue(file, out PipId producer))
+            {
+                AddDependent(producer, dependent);
+            }
+        }
+
+        private void AddDependents(IEnumerable<PipId> pips, Pip dependent)
+        {
+            foreach (var pip in pips)
+            {
+                AddDependent(pip, dependent);
+            }
+        }
+
+        private void AddDependent(PipId pip, Pip dependent)
+        {
+            m_pipDependents.AddOrUpdate(pip, new List<Pip>() { dependent }, (key, deps) => { lock (deps) { deps.Add(dependent); return deps; } });
+        }
+
+        /// <inheritdoc />
+        public IIpcMoniker GetApiServerMoniker() => m_lazyApiServerMoniker.Value;
+
+        /// <inheritdoc />
+        public GraphPatchingStatistics PartiallyReloadGraph([NotNull] HashSet<AbsolutePath> affectedSpecs) => default;
+
+        /// <inheritdoc />
+        public DirectoryArtifact ReserveSharedOpaqueDirectory(AbsolutePath directoryArtifactRoot) => m_sealDirectoryTable.CreateSharedOpaqueDirectoryWithNewSealId(directoryArtifactRoot);
+
+        /// <inheritdoc />
+        public IEnumerable<Pip> RetrievePipImmediateDependencies(Pip pip) => Enumerable.Empty<Pip>();
+
+        /// <inheritdoc />
+        public IEnumerable<Pip> RetrievePipImmediateDependents(Pip pip)
+        {
+            IList<Pip> dependents;
+            m_pipDependents.TryGetValue(pip.PipId, out dependents);
+            return dependents;
+        }
+
+        /// <inheritdoc />
+        public IEnumerable<Pip> RetrieveScheduledPips() => m_pips;
+
+        /// <inheritdoc />
+        public void SetSpecsToIgnore(IEnumerable<AbsolutePath> specsToIgnore)
+        {
+        }
+    }
+}