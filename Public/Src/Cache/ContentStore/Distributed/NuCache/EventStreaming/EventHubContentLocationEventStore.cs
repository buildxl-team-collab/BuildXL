// Copyright (c) Microsoft. All rights reserved.
// Licensed under the MIT license. See LICENSE file in the project root for full license information.

using System;
using System.Collections.Concurrent;
using System.Collections.Generic;
using System.Diagnostics;
using System.Diagnostics.ContractsLight;
using System.Linq;
using System.Threading;
using System.Threading.Tasks;
using System.Threading.Tasks.Dataflow;
using BuildXL.Cache.ContentStore.Distributed.Tracing;
using BuildXL.Cache.ContentStore.Interfaces.Results;
using BuildXL.Cache.ContentStore.Tracing.Internal;
using BuildXL.Utilities.Tasks;
using BuildXL.Utilities.Tracing;
using Microsoft.Azure.EventHubs;
using Microsoft.Practices.TransientFaultHandling;
using static BuildXL.Cache.ContentStore.Distributed.NuCache.EventStreaming.ContentLocationEventStoreCounters;
using RetryPolicy = Microsoft.Practices.TransientFaultHandling.RetryPolicy;

namespace BuildXL.Cache.ContentStore.Distributed.NuCache.EventStreaming
{
    /// <summary>
    /// Event store that uses Azure Event Hub for event propagation.
    /// </summary>
    public sealed class EventHubContentLocationEventStore : ContentLocationEventStore
    {
        private const string EventProcessingDelayInSecondsMetricName = nameof(EventProcessingDelayInSecondsMetricName);

        private readonly ContentLocationEventStoreConfiguration _configuration;
        private readonly string _localMachineName;

        private const string SenderMachineKey = "SenderMachine";
        private const string EventFilterKey = "Epoch";
        private const string OperationIdKey = "OperationId";

        private IEventHubClient _eventHubClient;
        private readonly RetryPolicy _extraEventHubClientRetryPolicy;

        private Processor _currentEventProcessor;
        private readonly ActionBlock<ProcessEventsInput>[] _eventProcessingBlocks;

        private EventSequencePoint _lastProcessedSequencePoint;

        private int _updatingPendingEventProcessingStates = 0;

        /// <summary>
        /// We use a queue to ensure that <see cref="_lastProcessedSequencePoint"/> is updated in such a way that 
        /// it is never set to a value where messages prior to that sequence number have not been processed. Naively,
        /// setting this value, as messages are processed could break this criteria because of concurrent event processing.
        /// Given that, message batch state (with associated sequence number) are put into queue in order messages are received,
        /// and only dequeued (and used to update <see cref="_lastProcessedSequencePoint"/>) when all messages associated with the 
        /// batch have been processed. Thereby, ensuring <see cref="_lastProcessedSequencePoint"/> is updated in correct order.
        /// </summary>
        private ConcurrentQueue<SharedEventProcessingState> _pendingEventProcessingStates = new ConcurrentQueue<SharedEventProcessingState>();

        /// <inheritdoc />
        public EventHubContentLocationEventStore(
            ContentLocationEventStoreConfiguration configuration,
            IContentLocationEventHandler eventHandler,
            string localMachineName,
            CentralStorage centralStorage,
            Interfaces.FileSystem.AbsolutePath workingDirectory)
            : base(configuration, nameof(EventHubContentLocationEventStore), eventHandler, centralStorage, workingDirectory)
        {
            Contract.Requires(configuration.MaxEventProcessingConcurrency >= 1);
            _configuration = configuration;
            _localMachineName = localMachineName;
            _eventHubClient = CreateEventHubClient(configuration);
            _extraEventHubClientRetryPolicy = CreateEventHubClientRetryPolicy();

            if (configuration.MaxEventProcessingConcurrency > 1)
            {
                _eventProcessingBlocks =
                    Enumerable.Range(1, configuration.MaxEventProcessingConcurrency)
                        .Select(
                            (_, index) =>
                            {
                                var serializer = new ContentLocationEventDataSerializer(configuration.SelfCheckSerialization ? ValidationMode.Trace : ValidationMode.Off);
                                return new ActionBlock<ProcessEventsInput>(
                                    t => ProcessEventsCoreAsync(t, serializer, index: index),
                                    new ExecutionDataflowBlockOptions()
                                    {
                                        MaxDegreeOfParallelism = 1,
                                        BoundedCapacity = configuration.EventProcessingMaxQueueSize,
                                    });
                            })
                        .ToArray();
            }
        }

        /// <summary>
        /// Factory method for creating an instance of <see cref="ContentLocationEventStore"/> based on <paramref name="configuration"/>.
        /// </summary>
        public static IEventHubClient CreateEventHubClient(ContentLocationEventStoreConfiguration configuration)
        {
            Contract.Requires(configuration != null);

            switch (configuration)
            {
                case EventHubContentLocationEventStoreConfiguration azureConfig:
                    return new AzureEventHubClient(azureConfig);
                case MemoryContentLocationEventStoreConfiguration memoryConfig:
                    return new MemoryEventHubClient(memoryConfig);
                default:
                    throw new InvalidOperationException($"Unknown EventStore type '{configuration.GetType()}'.");
            }
        }

        /// <inheritdoc />
        protected override async Task<BoolResult> StartupCoreAsync(OperationContext context)
        {
            Tracer.Info(context, $"Initializing Event Hub-based content location event store with epoch '{_configuration.Epoch}'.");

            var baseInitializeResult = await base.StartupCoreAsync(context);
            if (!baseInitializeResult)
            {
                return baseInitializeResult;
            }

            _currentEventProcessor = new Processor(context, this);

            await _eventHubClient.StartupAsync(context).ThrowIfFailure();

            return BoolResult.Success;
        }

        /// <inheritdoc />
        protected override async Task<BoolResult> ShutdownCoreAsync(OperationContext context)
        {
            // Need to dispose nagle queue first to ensure last batch is processed before buffers are disposed
            var result = await base.ShutdownCoreAsync(context);

            await _eventHubClient.ShutdownAsync(context).ThrowIfFailure();

            if (_eventProcessingBlocks != null)
            {
                foreach (var eventProcessingBlock in _eventProcessingBlocks)
                {
                    eventProcessingBlock.Complete();
                    await eventProcessingBlock.Completion;
                }
            }

            return result;
        }

        /// <inheritdoc />
        protected override async Task<BoolResult> SendEventsCoreAsync(
            OperationContext context,
            ContentLocationEventData[] events,
            CounterCollection<ContentLocationEventStoreCounters> counters)
        {
            IReadOnlyList<EventData> eventDatas;
            using (counters[Serialization].Start())
            {
                eventDatas = SerializeEventData(context, events);
            }

            var operationId = Guid.NewGuid();
            context = context.CreateNested(operationId);

            for (var eventNumber = 0; eventNumber < eventDatas.Count; eventNumber++)
            {
                var eventData = eventDatas[eventNumber];
                eventData.Properties[EventFilterKey] = _configuration.Epoch;
                eventData.Properties[SenderMachineKey] = _localMachineName;
                counters[SentEventBatchCount].Increment();

                Tracer.Debug(
                    context,
                    $"{Tracer.Name}: Sending {eventNumber}/{events.Length} event. OpId={operationId}, Epoch='{_configuration.Epoch}', Size={eventData.Body.Count}.");
                counters[SentMessagesTotalSize].Add(eventData.Body.Count);
                eventData.Properties[OperationIdKey] = operationId.ToString();

                // Even though event hub client has it's own built-in retry strategy, we have to wrap all the calls into a separate
                // one to cover a few more important cases that the default strategy misses.
                await _extraEventHubClientRetryPolicy.ExecuteAsync(async () =>
                {
                    try
                    {
                        await _eventHubClient.SendAsync(context, eventData);
                    }
                    catch (ServerBusyException exception)
                    {
                        // TODO: Verify that the HResult is 50002. Documentation shows that this should be the error code for throttling,
                        // but documentation is done for Microsoft.ServiceBus.Messaging.ServerBusyException and not Microsoft.Azure.EventHubs.ServerBusyException
                        // https://docs.microsoft.com/en-us/azure/event-hubs/event-hubs-messaging-exceptions#serverbusyexception
                        Tracer.Debug(context, $"{Tracer.Name}: OpId={operationId} was throttled by EventHub. HResult={exception.HResult}");
                        Tracer.TrackMetric(context, "EventHubThrottle", 1);

                        throw;
                    }
                    catch (Exception e)
                    {
                        // If the error is not retryable, then the entire operation will fail and we don't need to double trace the error.
                        if (TransientEventHubErrorDetectionStrategy.IsRetryable(e))
                        {
                            Tracer.Debug(context, $"{Tracer.Name}.{nameof(SendEventsCoreAsync)} failed with retryable error=[{e}]");
                        }

                        throw;
                    }
                });
            }

            return BoolResult.Success;
        }

        private IReadOnlyList<EventData> SerializeEventData(OperationContext context, ContentLocationEventData[] events)
        {
            return EventDataSerializer.Serialize(context, events);
        }

        private async Task ProcessEventsAsync(OperationContext context, List<EventData> messages)
        {
            // Creating nested context for all the processing operations.
            context = context.CreateNested();
            string asyncProcessing = _eventProcessingBlocks != null ? "on" : "off";
            Tracer.Info(context, $"{Tracer.Name}: Received {messages.Count} events from Event Hub. Async processing is '{asyncProcessing}'.");

            if (messages.Count == 0)
            {
                // This probably does not actually occur, but just in case, ignore empty message batch.
                // NOTE: We do this after logging to ensure we notice if the we are getting empty message batches.
                return;
            }

            var state = new SharedEventProcessingState(context, this, messages);

            if (_eventProcessingBlocks != null)
            {
                // Creating nested context to correlate all the processing operations.
                context = context.CreateNested();
                await context.PerformOperationAsync(
                    Tracer,
                    () => sendToActionBlockAsync(),
                    traceOperationStarted: false).TraceIfFailure(context);
            }
            else
            {
                await ProcessEventsCoreAsync(new ProcessEventsInput(state, messages), EventDataSerializer, index: 0);
            }

            async Task<BoolResult> sendToActionBlockAsync()
            {
                // This local function "sends" a message into an action block based on the sender's hash code to process events in parallel from different machines.
                // (keep in mind, that the data from the same machine should be processed sequentially, because events order matters).
                // Then, it creates a local counter for each processing operation to track the results for the entire batch.
                foreach (var messageGroup in messages.GroupBy(GetProcessingIndex))
                {
                    var eventProcessingBlock = _eventProcessingBlocks[messageGroup.Key];
                    var input = new ProcessEventsInput(state, messageGroup);
                    bool success = await eventProcessingBlock.SendAsync(input);
                    if (!success)
                    {
                        // NOTE: This case should not actually occur.
                        // Complete the operation in case we couldn't send to the action block to prevent pending event queue from getting backlogged.
                        input.Complete();
                        return new BoolResult("Failed to add message to an action block.");
                    }
                }

                return BoolResult.Success;
            }
        }

        private int GetProcessingIndex(EventData message)
        {
            var sender = TryGetMessageSender(message);
            if (message == null)
            {
                Counters[MessagesWithoutSenderMachine].Increment();
            }

            sender = sender ?? string.Empty;

            return Math.Abs(sender.GetHashCode()) % _eventProcessingBlocks.Length;
        }

        private string TryGetMessageSender(EventData message)
        {
            message.Properties.TryGetValue(SenderMachineKey, out var sender);
            return sender?.ToString();
        }

        private async Task ProcessEventsCoreAsync(ProcessEventsInput input, ContentLocationEventDataSerializer eventDataSerializer, int index)
        {
            var context = input.State.Context;
            var counters = input.State.EventStoreCounters;

            try
            {
                await context.PerformOperationAsync(
                    Tracer,
                    async () =>
                    {
                        int filteredEvents = 0;
                        foreach (var message in input.Messages)
                        {
                            // Extracting information from the message
                            var foundEventFilter = message.Properties.TryGetValue(EventFilterKey, out var eventFilter);

                            message.Properties.TryGetValue(OperationIdKey, out var operationId);

                            var sender = TryGetMessageSender(message) ?? "Unknown sender";

                            var eventTimeUtc = message.SystemProperties.EnqueuedTimeUtc;
                            var eventProcessingDelay = DateTime.UtcNow - eventTimeUtc;

                            // Creating nested context with operationId as a guid. This helps to correlate operations on a worker and a master machines.
                            context = CreateNestedContext(context, operationId?.ToString());

                            Tracer.Debug(context, $"{Tracer.Name}.ReceivedEvent: ProcessingDelay={eventProcessingDelay}, Sender={sender}, OpId={operationId}, SeqNo={message.SystemProperties.SequenceNumber}, EQT={eventTimeUtc}, Filter={eventFilter}, Size={message.Body.Count}.");

                            Tracer.TrackMetric(context, EventProcessingDelayInSecondsMetricName, (long)eventProcessingDelay.TotalSeconds);

                            counters[ReceivedMessagesTotalSize].Add(message.Body.Count);
                            counters[ReceivedEventBatchCount].Increment();

                            if (!foundEventFilter || !string.Equals(eventFilter as string, _configuration.Epoch))
                            {
                                counters[FilteredEvents].Increment();
                                filteredEvents++;
                                continue;
                            }

                            // Deserializing a message
                            IReadOnlyList<ContentLocationEventData> eventDatas;

                            using (counters[Deserialization].Start())
                            {
                                eventDatas = eventDataSerializer.DeserializeEvents(message);
                            }

                            counters[ReceivedEventsCount].Add(eventDatas.Count);

                            // Dispatching deserialized events data
                            using (counters[DispatchEvents].Start())
                            {
                                foreach (var eventData in eventDatas)
                                {
                                    // An event processor may fail to process the event, but we will save the sequence point anyway.
                                    await DispatchAsync(context, eventData, counters);
                                }
                            }
                        }

                        Counters.Append(counters);

                        return BoolResult.Success;
                    },
                    counters[ProcessEvents])
                        .IgnoreFailure(); // The error is logged
            }
            finally
            {
                // Complete the operation
                input.Complete();
            }
        }

        private static OperationContext CreateNestedContext(OperationContext context, string operationId)
        {
            if (!Guid.TryParse(operationId, out var guid))
            {
                guid = Guid.NewGuid();
            }

            return context.CreateNested(guid);
        }

        /// <inheritdoc />
        public override EventSequencePoint GetLastProcessedSequencePoint()
        {
            UpdatingPendingEventProcessingStates();
            return _lastProcessedSequencePoint;
        }

        private void UpdatingPendingEventProcessingStates()
        {
            // Prevent concurrent access to dequeuing from the queue and updating the last processed sequence point
            if (Interlocked.CompareExchange(ref _updatingPendingEventProcessingStates, value: 1, comparand: 0) == 0)
            {
                var pendingEventProcessingStates = _pendingEventProcessingStates;

                // Look at top event on queue, to see if it is complete, and dequeue and set as last processed event if it is. Otherwise,
                // just exit.
                while (pendingEventProcessingStates.TryPeek(out var peekPendingEventProcessingState))
                {
                    if (peekPendingEventProcessingState.IsComplete)
                    {
                        bool found = pendingEventProcessingStates.TryDequeue(out var pendingEventProcessingState);
                        Contract.Assert(found, "There should be no concurrent access to _pendingEventProcessingStates, so after peek a state should be dequeued.");
                        Contract.Assert(peekPendingEventProcessingState == pendingEventProcessingState, "There should be no concurrent access to _pendingEventProcessingStates, so the state for peek and dequeue should be the same.");

                        _lastProcessedSequencePoint = new EventSequencePoint(pendingEventProcessingState.SequenceNumber);
                    }
                    else
                    {
                        // Top event batch on queue is not complete, no need to continue.
                        break;
                    }
                }

                Volatile.Write(ref _updatingPendingEventProcessingStates, 0);
            }
        }

        /// <inheritdoc />
        protected override BoolResult DoStartProcessing(OperationContext context, EventSequencePoint sequencePoint)
        {
            _pendingEventProcessingStates = new ConcurrentQueue<SharedEventProcessingState>();
            _eventHubClient.StartProcessing(context, sequencePoint, _currentEventProcessor).ThrowIfFailure();

            _pendingEventProcessingStates = new ConcurrentQueue<SharedEventProcessingState>();
            _lastProcessedSequencePoint = sequencePoint;
            return BoolResult.Success;
        }

        /// <inheritdoc />
        protected override BoolResult DoSuspendProcessing(OperationContext context)
        {
            // TODO: Make these async (bug 1365340)
<<<<<<< HEAD
            _eventHubClient.SuspendProcessing(context).ThrowIfFailure();
=======
            UnregisterEventProcessorIfNecessary();
>>>>>>> 1ef6d5c9
            _pendingEventProcessingStates = new ConcurrentQueue<SharedEventProcessingState>();
            return BoolResult.Success;
        }

        private RetryPolicy CreateEventHubClientRetryPolicy()
        {
            return new RetryPolicy(
                new TransientEventHubErrorDetectionStrategy(),
                RetryStrategy.DefaultExponential);
        }

        private class Processor : IPartitionReceiveHandler
        {
            private readonly EventHubContentLocationEventStore _store;
            private readonly OperationContext _context;

            public Processor(OperationContext context, EventHubContentLocationEventStore store)
            {
                _store = store;
                _context = context;

                MaxBatchSize = 100;
            }

            /// <inheritdoc />
            public Task ProcessEventsAsync(IEnumerable<EventData> events)
            {
                return _store.ProcessEventsAsync(_context, events.ToList());
            }

            /// <inheritdoc />
            public Task ProcessErrorAsync(Exception error)
            {
                _store.Tracer.Error(_context, $"EventHubProcessor.ProcessErrorAsync: error=[{error}].");
                return BoolTask.True;
            }

            /// <inheritdoc />
            public int MaxBatchSize { get; set; }
        }

        private class SharedEventProcessingState
        {
            private int _remainingMessageCount;
            public long SequenceNumber { get; }
            public OperationContext Context { get; }
            public EventHubContentLocationEventStore Store { get; }
            public CounterCollection<ContentLocationEventStoreCounters> EventStoreCounters { get; } = new CounterCollection<ContentLocationEventStoreCounters>();


            private readonly Stopwatch _stopwatch = Stopwatch.StartNew();

            public bool IsComplete => _remainingMessageCount == 0;

            public SharedEventProcessingState(
                OperationContext context,
                EventHubContentLocationEventStore store,
                List<EventData> messages)
            {
                Context = context;
                Store = store;
                SequenceNumber = messages[messages.Count - 1].SystemProperties.SequenceNumber;
                _remainingMessageCount = messages.Count;
                store._pendingEventProcessingStates.Enqueue(this);
            }

            public void Complete(int messageCount)
            {
                if (Interlocked.Add(ref _remainingMessageCount, -messageCount) == 0)
                {
                    int duration = (int)_stopwatch.ElapsedMilliseconds;
                    Store.UpdatingPendingEventProcessingStates();
                    Context.LogProcessEventsOverview(EventStoreCounters, duration);
                }
            }
        }

        private class ProcessEventsInput
        {
            public SharedEventProcessingState State { get; }

            public IEnumerable<EventData> Messages { get; }

            /// <nodoc />
            public ProcessEventsInput(
                SharedEventProcessingState state,
                IEnumerable<EventData> messages)
            {
                State = state;
                Messages = messages;
            }

            public void Complete()
            {
                State.Complete(Messages.Count());
            }
        }

        private class TransientEventHubErrorDetectionStrategy : ITransientErrorDetectionStrategy
        {
            /// <inheritdoc />
            public bool IsTransient(Exception ex)
            {
                return IsRetryable(ex);
            }

            public static bool IsRetryable(Exception exception)
            {
                if (exception is AggregateException ae)
                {
                    return ae.InnerExceptions.All(e => IsRetryable(e));
                }

                if (Microsoft.Azure.EventHubs.RetryPolicy.IsRetryableException(exception))
                {
                    return true;
                }

                // IsRetryableException covers TaskCanceledException, EventHubException, OperationCanceledException and SocketException

                // Need to cover some additional cases here.
                if (exception is TimeoutException || exception is ServerBusyException)
                {
                    return true;
                }

                return false;
            }
        }
    }
}
<|MERGE_RESOLUTION|>--- conflicted
+++ resolved
@@ -1,562 +1,572 @@
-// Copyright (c) Microsoft. All rights reserved.
-// Licensed under the MIT license. See LICENSE file in the project root for full license information.
-
-using System;
-using System.Collections.Concurrent;
-using System.Collections.Generic;
-using System.Diagnostics;
-using System.Diagnostics.ContractsLight;
-using System.Linq;
-using System.Threading;
-using System.Threading.Tasks;
-using System.Threading.Tasks.Dataflow;
-using BuildXL.Cache.ContentStore.Distributed.Tracing;
-using BuildXL.Cache.ContentStore.Interfaces.Results;
-using BuildXL.Cache.ContentStore.Tracing.Internal;
-using BuildXL.Utilities.Tasks;
-using BuildXL.Utilities.Tracing;
-using Microsoft.Azure.EventHubs;
-using Microsoft.Practices.TransientFaultHandling;
-using static BuildXL.Cache.ContentStore.Distributed.NuCache.EventStreaming.ContentLocationEventStoreCounters;
-using RetryPolicy = Microsoft.Practices.TransientFaultHandling.RetryPolicy;
-
-namespace BuildXL.Cache.ContentStore.Distributed.NuCache.EventStreaming
-{
-    /// <summary>
-    /// Event store that uses Azure Event Hub for event propagation.
-    /// </summary>
-    public sealed class EventHubContentLocationEventStore : ContentLocationEventStore
-    {
-        private const string EventProcessingDelayInSecondsMetricName = nameof(EventProcessingDelayInSecondsMetricName);
-
-        private readonly ContentLocationEventStoreConfiguration _configuration;
-        private readonly string _localMachineName;
-
-        private const string SenderMachineKey = "SenderMachine";
-        private const string EventFilterKey = "Epoch";
-        private const string OperationIdKey = "OperationId";
-
-        private IEventHubClient _eventHubClient;
-        private readonly RetryPolicy _extraEventHubClientRetryPolicy;
-
-        private Processor _currentEventProcessor;
-        private readonly ActionBlock<ProcessEventsInput>[] _eventProcessingBlocks;
-
-        private EventSequencePoint _lastProcessedSequencePoint;
-
-        private int _updatingPendingEventProcessingStates = 0;
-
-        /// <summary>
-        /// We use a queue to ensure that <see cref="_lastProcessedSequencePoint"/> is updated in such a way that 
-        /// it is never set to a value where messages prior to that sequence number have not been processed. Naively,
-        /// setting this value, as messages are processed could break this criteria because of concurrent event processing.
-        /// Given that, message batch state (with associated sequence number) are put into queue in order messages are received,
-        /// and only dequeued (and used to update <see cref="_lastProcessedSequencePoint"/>) when all messages associated with the 
-        /// batch have been processed. Thereby, ensuring <see cref="_lastProcessedSequencePoint"/> is updated in correct order.
-        /// </summary>
-        private ConcurrentQueue<SharedEventProcessingState> _pendingEventProcessingStates = new ConcurrentQueue<SharedEventProcessingState>();
-
-        /// <inheritdoc />
-        public EventHubContentLocationEventStore(
-            ContentLocationEventStoreConfiguration configuration,
-            IContentLocationEventHandler eventHandler,
-            string localMachineName,
-            CentralStorage centralStorage,
-            Interfaces.FileSystem.AbsolutePath workingDirectory)
-            : base(configuration, nameof(EventHubContentLocationEventStore), eventHandler, centralStorage, workingDirectory)
-        {
-            Contract.Requires(configuration.MaxEventProcessingConcurrency >= 1);
-            _configuration = configuration;
-            _localMachineName = localMachineName;
-            _eventHubClient = CreateEventHubClient(configuration);
-            _extraEventHubClientRetryPolicy = CreateEventHubClientRetryPolicy();
-
-            if (configuration.MaxEventProcessingConcurrency > 1)
-            {
-                _eventProcessingBlocks =
-                    Enumerable.Range(1, configuration.MaxEventProcessingConcurrency)
-                        .Select(
-                            (_, index) =>
-                            {
-                                var serializer = new ContentLocationEventDataSerializer(configuration.SelfCheckSerialization ? ValidationMode.Trace : ValidationMode.Off);
-                                return new ActionBlock<ProcessEventsInput>(
-                                    t => ProcessEventsCoreAsync(t, serializer, index: index),
-                                    new ExecutionDataflowBlockOptions()
-                                    {
-                                        MaxDegreeOfParallelism = 1,
-                                        BoundedCapacity = configuration.EventProcessingMaxQueueSize,
-                                    });
-                            })
-                        .ToArray();
-            }
-        }
-
-        /// <summary>
-        /// Factory method for creating an instance of <see cref="ContentLocationEventStore"/> based on <paramref name="configuration"/>.
-        /// </summary>
-        public static IEventHubClient CreateEventHubClient(ContentLocationEventStoreConfiguration configuration)
-        {
-            Contract.Requires(configuration != null);
-
-            switch (configuration)
-            {
-                case EventHubContentLocationEventStoreConfiguration azureConfig:
-                    return new AzureEventHubClient(azureConfig);
-                case MemoryContentLocationEventStoreConfiguration memoryConfig:
-                    return new MemoryEventHubClient(memoryConfig);
-                default:
-                    throw new InvalidOperationException($"Unknown EventStore type '{configuration.GetType()}'.");
-            }
-        }
-
-        /// <inheritdoc />
-        protected override async Task<BoolResult> StartupCoreAsync(OperationContext context)
-        {
-            Tracer.Info(context, $"Initializing Event Hub-based content location event store with epoch '{_configuration.Epoch}'.");
-
-            var baseInitializeResult = await base.StartupCoreAsync(context);
-            if (!baseInitializeResult)
-            {
-                return baseInitializeResult;
-            }
-
-            _currentEventProcessor = new Processor(context, this);
-
-            await _eventHubClient.StartupAsync(context).ThrowIfFailure();
-
-            return BoolResult.Success;
-        }
-
-        /// <inheritdoc />
-        protected override async Task<BoolResult> ShutdownCoreAsync(OperationContext context)
-        {
-            // Need to dispose nagle queue first to ensure last batch is processed before buffers are disposed
-            var result = await base.ShutdownCoreAsync(context);
-
-            await _eventHubClient.ShutdownAsync(context).ThrowIfFailure();
-
-            if (_eventProcessingBlocks != null)
-            {
-                foreach (var eventProcessingBlock in _eventProcessingBlocks)
-                {
-                    eventProcessingBlock.Complete();
-                    await eventProcessingBlock.Completion;
-                }
-            }
-
-            return result;
-        }
-
-        /// <inheritdoc />
-        protected override async Task<BoolResult> SendEventsCoreAsync(
-            OperationContext context,
-            ContentLocationEventData[] events,
-            CounterCollection<ContentLocationEventStoreCounters> counters)
-        {
-            IReadOnlyList<EventData> eventDatas;
-            using (counters[Serialization].Start())
-            {
-                eventDatas = SerializeEventData(context, events);
-            }
-
-            var operationId = Guid.NewGuid();
-            context = context.CreateNested(operationId);
-
-            for (var eventNumber = 0; eventNumber < eventDatas.Count; eventNumber++)
-            {
-                var eventData = eventDatas[eventNumber];
-                eventData.Properties[EventFilterKey] = _configuration.Epoch;
-                eventData.Properties[SenderMachineKey] = _localMachineName;
-                counters[SentEventBatchCount].Increment();
-
-                Tracer.Debug(
-                    context,
-                    $"{Tracer.Name}: Sending {eventNumber}/{events.Length} event. OpId={operationId}, Epoch='{_configuration.Epoch}', Size={eventData.Body.Count}.");
-                counters[SentMessagesTotalSize].Add(eventData.Body.Count);
-                eventData.Properties[OperationIdKey] = operationId.ToString();
-
-                // Even though event hub client has it's own built-in retry strategy, we have to wrap all the calls into a separate
-                // one to cover a few more important cases that the default strategy misses.
-                await _extraEventHubClientRetryPolicy.ExecuteAsync(async () =>
-                {
-                    try
-                    {
-                        await _eventHubClient.SendAsync(context, eventData);
-                    }
-                    catch (ServerBusyException exception)
-                    {
-                        // TODO: Verify that the HResult is 50002. Documentation shows that this should be the error code for throttling,
-                        // but documentation is done for Microsoft.ServiceBus.Messaging.ServerBusyException and not Microsoft.Azure.EventHubs.ServerBusyException
-                        // https://docs.microsoft.com/en-us/azure/event-hubs/event-hubs-messaging-exceptions#serverbusyexception
-                        Tracer.Debug(context, $"{Tracer.Name}: OpId={operationId} was throttled by EventHub. HResult={exception.HResult}");
-                        Tracer.TrackMetric(context, "EventHubThrottle", 1);
-
-                        throw;
-                    }
-                    catch (Exception e)
-                    {
-                        // If the error is not retryable, then the entire operation will fail and we don't need to double trace the error.
-                        if (TransientEventHubErrorDetectionStrategy.IsRetryable(e))
-                        {
-                            Tracer.Debug(context, $"{Tracer.Name}.{nameof(SendEventsCoreAsync)} failed with retryable error=[{e}]");
-                        }
-
-                        throw;
-                    }
-                });
-            }
-
-            return BoolResult.Success;
-        }
-
-        private IReadOnlyList<EventData> SerializeEventData(OperationContext context, ContentLocationEventData[] events)
-        {
-            return EventDataSerializer.Serialize(context, events);
-        }
-
-        private async Task ProcessEventsAsync(OperationContext context, List<EventData> messages)
-        {
-            // Creating nested context for all the processing operations.
-            context = context.CreateNested();
-            string asyncProcessing = _eventProcessingBlocks != null ? "on" : "off";
-            Tracer.Info(context, $"{Tracer.Name}: Received {messages.Count} events from Event Hub. Async processing is '{asyncProcessing}'.");
-
-            if (messages.Count == 0)
-            {
-                // This probably does not actually occur, but just in case, ignore empty message batch.
-                // NOTE: We do this after logging to ensure we notice if the we are getting empty message batches.
-                return;
-            }
-
-            var state = new SharedEventProcessingState(context, this, messages);
-
-            if (_eventProcessingBlocks != null)
-            {
-                // Creating nested context to correlate all the processing operations.
-                context = context.CreateNested();
-                await context.PerformOperationAsync(
-                    Tracer,
-                    () => sendToActionBlockAsync(),
-                    traceOperationStarted: false).TraceIfFailure(context);
-            }
-            else
-            {
-                await ProcessEventsCoreAsync(new ProcessEventsInput(state, messages), EventDataSerializer, index: 0);
-            }
-
-            async Task<BoolResult> sendToActionBlockAsync()
-            {
-                // This local function "sends" a message into an action block based on the sender's hash code to process events in parallel from different machines.
-                // (keep in mind, that the data from the same machine should be processed sequentially, because events order matters).
-                // Then, it creates a local counter for each processing operation to track the results for the entire batch.
-                foreach (var messageGroup in messages.GroupBy(GetProcessingIndex))
-                {
-                    var eventProcessingBlock = _eventProcessingBlocks[messageGroup.Key];
-                    var input = new ProcessEventsInput(state, messageGroup);
-                    bool success = await eventProcessingBlock.SendAsync(input);
-                    if (!success)
-                    {
-                        // NOTE: This case should not actually occur.
-                        // Complete the operation in case we couldn't send to the action block to prevent pending event queue from getting backlogged.
-                        input.Complete();
-                        return new BoolResult("Failed to add message to an action block.");
-                    }
-                }
-
-                return BoolResult.Success;
-            }
-        }
-
-        private int GetProcessingIndex(EventData message)
-        {
-            var sender = TryGetMessageSender(message);
-            if (message == null)
-            {
-                Counters[MessagesWithoutSenderMachine].Increment();
-            }
-
-            sender = sender ?? string.Empty;
-
-            return Math.Abs(sender.GetHashCode()) % _eventProcessingBlocks.Length;
-        }
-
-        private string TryGetMessageSender(EventData message)
-        {
-            message.Properties.TryGetValue(SenderMachineKey, out var sender);
-            return sender?.ToString();
-        }
-
-        private async Task ProcessEventsCoreAsync(ProcessEventsInput input, ContentLocationEventDataSerializer eventDataSerializer, int index)
-        {
-            var context = input.State.Context;
-            var counters = input.State.EventStoreCounters;
-
-            try
-            {
-                await context.PerformOperationAsync(
-                    Tracer,
-                    async () =>
-                    {
-                        int filteredEvents = 0;
-                        foreach (var message in input.Messages)
-                        {
-                            // Extracting information from the message
-                            var foundEventFilter = message.Properties.TryGetValue(EventFilterKey, out var eventFilter);
-
-                            message.Properties.TryGetValue(OperationIdKey, out var operationId);
-
-                            var sender = TryGetMessageSender(message) ?? "Unknown sender";
-
-                            var eventTimeUtc = message.SystemProperties.EnqueuedTimeUtc;
-                            var eventProcessingDelay = DateTime.UtcNow - eventTimeUtc;
-
-                            // Creating nested context with operationId as a guid. This helps to correlate operations on a worker and a master machines.
-                            context = CreateNestedContext(context, operationId?.ToString());
-
-                            Tracer.Debug(context, $"{Tracer.Name}.ReceivedEvent: ProcessingDelay={eventProcessingDelay}, Sender={sender}, OpId={operationId}, SeqNo={message.SystemProperties.SequenceNumber}, EQT={eventTimeUtc}, Filter={eventFilter}, Size={message.Body.Count}.");
-
-                            Tracer.TrackMetric(context, EventProcessingDelayInSecondsMetricName, (long)eventProcessingDelay.TotalSeconds);
-
-                            counters[ReceivedMessagesTotalSize].Add(message.Body.Count);
-                            counters[ReceivedEventBatchCount].Increment();
-
-                            if (!foundEventFilter || !string.Equals(eventFilter as string, _configuration.Epoch))
-                            {
-                                counters[FilteredEvents].Increment();
-                                filteredEvents++;
-                                continue;
-                            }
-
-                            // Deserializing a message
-                            IReadOnlyList<ContentLocationEventData> eventDatas;
-
-                            using (counters[Deserialization].Start())
-                            {
-                                eventDatas = eventDataSerializer.DeserializeEvents(message);
-                            }
-
-                            counters[ReceivedEventsCount].Add(eventDatas.Count);
-
-                            // Dispatching deserialized events data
-                            using (counters[DispatchEvents].Start())
-                            {
-                                foreach (var eventData in eventDatas)
-                                {
-                                    // An event processor may fail to process the event, but we will save the sequence point anyway.
-                                    await DispatchAsync(context, eventData, counters);
-                                }
-                            }
-                        }
-
-                        Counters.Append(counters);
-
-                        return BoolResult.Success;
-                    },
-                    counters[ProcessEvents])
-                        .IgnoreFailure(); // The error is logged
-            }
-            finally
-            {
-                // Complete the operation
-                input.Complete();
-            }
-        }
-
-        private static OperationContext CreateNestedContext(OperationContext context, string operationId)
-        {
-            if (!Guid.TryParse(operationId, out var guid))
-            {
-                guid = Guid.NewGuid();
-            }
-
-            return context.CreateNested(guid);
-        }
-
-        /// <inheritdoc />
-        public override EventSequencePoint GetLastProcessedSequencePoint()
-        {
-            UpdatingPendingEventProcessingStates();
-            return _lastProcessedSequencePoint;
-        }
-
-        private void UpdatingPendingEventProcessingStates()
-        {
-            // Prevent concurrent access to dequeuing from the queue and updating the last processed sequence point
-            if (Interlocked.CompareExchange(ref _updatingPendingEventProcessingStates, value: 1, comparand: 0) == 0)
-            {
-                var pendingEventProcessingStates = _pendingEventProcessingStates;
-
-                // Look at top event on queue, to see if it is complete, and dequeue and set as last processed event if it is. Otherwise,
-                // just exit.
-                while (pendingEventProcessingStates.TryPeek(out var peekPendingEventProcessingState))
-                {
-                    if (peekPendingEventProcessingState.IsComplete)
-                    {
-                        bool found = pendingEventProcessingStates.TryDequeue(out var pendingEventProcessingState);
-                        Contract.Assert(found, "There should be no concurrent access to _pendingEventProcessingStates, so after peek a state should be dequeued.");
-                        Contract.Assert(peekPendingEventProcessingState == pendingEventProcessingState, "There should be no concurrent access to _pendingEventProcessingStates, so the state for peek and dequeue should be the same.");
-
-                        _lastProcessedSequencePoint = new EventSequencePoint(pendingEventProcessingState.SequenceNumber);
-                    }
-                    else
-                    {
-                        // Top event batch on queue is not complete, no need to continue.
-                        break;
-                    }
-                }
-
-                Volatile.Write(ref _updatingPendingEventProcessingStates, 0);
-            }
-        }
-
-        /// <inheritdoc />
-        protected override BoolResult DoStartProcessing(OperationContext context, EventSequencePoint sequencePoint)
-        {
-            _pendingEventProcessingStates = new ConcurrentQueue<SharedEventProcessingState>();
-            _eventHubClient.StartProcessing(context, sequencePoint, _currentEventProcessor).ThrowIfFailure();
-
-            _pendingEventProcessingStates = new ConcurrentQueue<SharedEventProcessingState>();
-            _lastProcessedSequencePoint = sequencePoint;
-            return BoolResult.Success;
-        }
-
-        /// <inheritdoc />
-        protected override BoolResult DoSuspendProcessing(OperationContext context)
-        {
-            // TODO: Make these async (bug 1365340)
-<<<<<<< HEAD
-            _eventHubClient.SuspendProcessing(context).ThrowIfFailure();
-=======
-            UnregisterEventProcessorIfNecessary();
->>>>>>> 1ef6d5c9
-            _pendingEventProcessingStates = new ConcurrentQueue<SharedEventProcessingState>();
-            return BoolResult.Success;
-        }
-
-        private RetryPolicy CreateEventHubClientRetryPolicy()
-        {
-            return new RetryPolicy(
-                new TransientEventHubErrorDetectionStrategy(),
-                RetryStrategy.DefaultExponential);
-        }
-
-        private class Processor : IPartitionReceiveHandler
-        {
-            private readonly EventHubContentLocationEventStore _store;
-            private readonly OperationContext _context;
-
-            public Processor(OperationContext context, EventHubContentLocationEventStore store)
-            {
-                _store = store;
-                _context = context;
-
-                MaxBatchSize = 100;
-            }
-
-            /// <inheritdoc />
-            public Task ProcessEventsAsync(IEnumerable<EventData> events)
-            {
-                return _store.ProcessEventsAsync(_context, events.ToList());
-            }
-
-            /// <inheritdoc />
-            public Task ProcessErrorAsync(Exception error)
-            {
-                _store.Tracer.Error(_context, $"EventHubProcessor.ProcessErrorAsync: error=[{error}].");
-                return BoolTask.True;
-            }
-
-            /// <inheritdoc />
-            public int MaxBatchSize { get; set; }
-        }
-
-        private class SharedEventProcessingState
-        {
-            private int _remainingMessageCount;
-            public long SequenceNumber { get; }
-            public OperationContext Context { get; }
-            public EventHubContentLocationEventStore Store { get; }
-            public CounterCollection<ContentLocationEventStoreCounters> EventStoreCounters { get; } = new CounterCollection<ContentLocationEventStoreCounters>();
-
-
-            private readonly Stopwatch _stopwatch = Stopwatch.StartNew();
-
-            public bool IsComplete => _remainingMessageCount == 0;
-
-            public SharedEventProcessingState(
-                OperationContext context,
-                EventHubContentLocationEventStore store,
-                List<EventData> messages)
-            {
-                Context = context;
-                Store = store;
-                SequenceNumber = messages[messages.Count - 1].SystemProperties.SequenceNumber;
-                _remainingMessageCount = messages.Count;
-                store._pendingEventProcessingStates.Enqueue(this);
-            }
-
-            public void Complete(int messageCount)
-            {
-                if (Interlocked.Add(ref _remainingMessageCount, -messageCount) == 0)
-                {
-                    int duration = (int)_stopwatch.ElapsedMilliseconds;
-                    Store.UpdatingPendingEventProcessingStates();
-                    Context.LogProcessEventsOverview(EventStoreCounters, duration);
-                }
-            }
-        }
-
-        private class ProcessEventsInput
-        {
-            public SharedEventProcessingState State { get; }
-
-            public IEnumerable<EventData> Messages { get; }
-
-            /// <nodoc />
-            public ProcessEventsInput(
-                SharedEventProcessingState state,
-                IEnumerable<EventData> messages)
-            {
-                State = state;
-                Messages = messages;
-            }
-
-            public void Complete()
-            {
-                State.Complete(Messages.Count());
-            }
-        }
-
-        private class TransientEventHubErrorDetectionStrategy : ITransientErrorDetectionStrategy
-        {
-            /// <inheritdoc />
-            public bool IsTransient(Exception ex)
-            {
-                return IsRetryable(ex);
-            }
-
-            public static bool IsRetryable(Exception exception)
-            {
-                if (exception is AggregateException ae)
-                {
-                    return ae.InnerExceptions.All(e => IsRetryable(e));
-                }
-
-                if (Microsoft.Azure.EventHubs.RetryPolicy.IsRetryableException(exception))
-                {
-                    return true;
-                }
-
-                // IsRetryableException covers TaskCanceledException, EventHubException, OperationCanceledException and SocketException
-
-                // Need to cover some additional cases here.
-                if (exception is TimeoutException || exception is ServerBusyException)
-                {
-                    return true;
-                }
-
-                return false;
-            }
-        }
-    }
-}
+// Copyright (c) Microsoft. All rights reserved.
+// Licensed under the MIT license. See LICENSE file in the project root for full license information.
+
+using System;
+using System.Collections.Concurrent;
+using System.Collections.Generic;
+using System.Diagnostics;
+using System.Diagnostics.ContractsLight;
+using System.Linq;
+using System.Threading;
+using System.Threading.Tasks;
+using System.Threading.Tasks.Dataflow;
+using BuildXL.Cache.ContentStore.Distributed.Tracing;
+using BuildXL.Cache.ContentStore.Interfaces.Results;
+using BuildXL.Cache.ContentStore.Tracing.Internal;
+using BuildXL.Utilities.Tasks;
+using BuildXL.Utilities.Tracing;
+using Microsoft.Azure.EventHubs;
+using Microsoft.Practices.TransientFaultHandling;
+using static BuildXL.Cache.ContentStore.Distributed.NuCache.EventStreaming.ContentLocationEventStoreCounters;
+using RetryPolicy = Microsoft.Practices.TransientFaultHandling.RetryPolicy;
+
+namespace BuildXL.Cache.ContentStore.Distributed.NuCache.EventStreaming
+{
+    /// <summary>
+    /// Event store that uses Azure Event Hub for event propagation.
+    /// </summary>
+    public sealed class EventHubContentLocationEventStore : ContentLocationEventStore
+    {
+        private const string EventProcessingDelayInSecondsMetricName = nameof(EventProcessingDelayInSecondsMetricName);
+
+        private readonly ContentLocationEventStoreConfiguration _configuration;
+        private readonly string _localMachineName;
+
+        private const string SenderMachineKey = "SenderMachine";
+        private const string EventFilterKey = "Epoch";
+        private const string OperationIdKey = "OperationId";
+
+        private IEventHubClient _eventHubClient;
+        private readonly RetryPolicy _extraEventHubClientRetryPolicy;
+
+        private Processor _currentEventProcessor;
+        private readonly ActionBlock<ProcessEventsInput>[] _eventProcessingBlocks;
+
+        private EventSequencePoint _lastProcessedSequencePoint;
+
+        private int _updatingPendingEventProcessingStates = 0;
+
+        /// <summary>
+        /// We use a queue to ensure that <see cref="_lastProcessedSequencePoint"/> is updated in such a way that 
+        /// it is never set to a value where messages prior to that sequence number have not been processed. Naively,
+        /// setting this value, as messages are processed could break this criteria because of concurrent event processing.
+        /// Given that, message batch state (with associated sequence number) are put into queue in order messages are received,
+        /// and only dequeued (and used to update <see cref="_lastProcessedSequencePoint"/>) when all messages associated with the 
+        /// batch have been processed. Thereby, ensuring <see cref="_lastProcessedSequencePoint"/> is updated in correct order.
+        /// </summary>
+        private ConcurrentQueue<SharedEventProcessingState> _pendingEventProcessingStates = new ConcurrentQueue<SharedEventProcessingState>();
+
+        /// <inheritdoc />
+        public EventHubContentLocationEventStore(
+            ContentLocationEventStoreConfiguration configuration,
+            IContentLocationEventHandler eventHandler,
+            string localMachineName,
+            CentralStorage centralStorage,
+            Interfaces.FileSystem.AbsolutePath workingDirectory)
+            : base(configuration, nameof(EventHubContentLocationEventStore), eventHandler, centralStorage, workingDirectory)
+        {
+            Contract.Requires(configuration.MaxEventProcessingConcurrency >= 1);
+            _configuration = configuration;
+            _localMachineName = localMachineName;
+            _eventHubClient = CreateEventHubClient(configuration);
+            _extraEventHubClientRetryPolicy = CreateEventHubClientRetryPolicy();
+
+            if (configuration.MaxEventProcessingConcurrency > 1)
+            {
+                _eventProcessingBlocks =
+                    Enumerable.Range(1, configuration.MaxEventProcessingConcurrency)
+                        .Select(
+                            (_, index) =>
+                            {
+                                var serializer = new ContentLocationEventDataSerializer(configuration.SelfCheckSerialization ? ValidationMode.Trace : ValidationMode.Off);
+                                return new ActionBlock<ProcessEventsInput>(
+                                    t => ProcessEventsCoreAsync(t, serializer, index: index),
+                                    new ExecutionDataflowBlockOptions()
+                                    {
+                                        MaxDegreeOfParallelism = 1,
+                                        BoundedCapacity = configuration.EventProcessingMaxQueueSize,
+                                    });
+                            })
+                        .ToArray();
+            }
+        }
+
+        /// <summary>
+        /// Factory method for creating an instance of <see cref="ContentLocationEventStore"/> based on <paramref name="configuration"/>.
+        /// </summary>
+        public static IEventHubClient CreateEventHubClient(ContentLocationEventStoreConfiguration configuration)
+        {
+            Contract.Requires(configuration != null);
+
+            switch (configuration)
+            {
+                case EventHubContentLocationEventStoreConfiguration azureConfig:
+                    return new AzureEventHubClient(azureConfig);
+                case MemoryContentLocationEventStoreConfiguration memoryConfig:
+                    return new MemoryEventHubClient(memoryConfig);
+                default:
+                    throw new InvalidOperationException($"Unknown EventStore type '{configuration.GetType()}'.");
+            }
+        }
+
+        /// <inheritdoc />
+        protected override async Task<BoolResult> StartupCoreAsync(OperationContext context)
+        {
+            Tracer.Info(context, $"Initializing Event Hub-based content location event store with epoch '{_configuration.Epoch}'.");
+
+            var baseInitializeResult = await base.StartupCoreAsync(context);
+            if (!baseInitializeResult)
+            {
+                return baseInitializeResult;
+            }
+
+            _currentEventProcessor = new Processor(context, this);
+
+            await _eventHubClient.StartupAsync(context).ThrowIfFailure();
+
+            return BoolResult.Success;
+        }
+
+        /// <inheritdoc />
+        protected override async Task<BoolResult> ShutdownCoreAsync(OperationContext context)
+        {
+            // Need to dispose nagle queue first to ensure last batch is processed before buffers are disposed
+            var result = await base.ShutdownCoreAsync(context);
+
+            await _eventHubClient.ShutdownAsync(context).ThrowIfFailure();
+
+            if (_eventProcessingBlocks != null)
+            {
+                foreach (var eventProcessingBlock in _eventProcessingBlocks)
+                {
+                    eventProcessingBlock.Complete();
+                    await eventProcessingBlock.Completion;
+                }
+            }
+
+            return result;
+        }
+
+        /// <inheritdoc />
+        protected override async Task<BoolResult> SendEventsCoreAsync(
+            OperationContext context,
+            ContentLocationEventData[] events,
+            CounterCollection<ContentLocationEventStoreCounters> counters)
+        {
+            IReadOnlyList<EventData> eventDatas;
+            using (counters[Serialization].Start())
+            {
+                eventDatas = SerializeEventData(context, events);
+            }
+
+            var operationId = Guid.NewGuid();
+            context = context.CreateNested(operationId);
+
+            for (var eventNumber = 0; eventNumber < eventDatas.Count; eventNumber++)
+            {
+                var eventData = eventDatas[eventNumber];
+                eventData.Properties[EventFilterKey] = _configuration.Epoch;
+                eventData.Properties[SenderMachineKey] = _localMachineName;
+                counters[SentEventBatchCount].Increment();
+
+                Tracer.Debug(
+                    context,
+                    $"{Tracer.Name}: Sending {eventNumber}/{events.Length} event. OpId={operationId}, Epoch='{_configuration.Epoch}', Size={eventData.Body.Count}.");
+                counters[SentMessagesTotalSize].Add(eventData.Body.Count);
+                eventData.Properties[OperationIdKey] = operationId.ToString();
+
+                // Even though event hub client has it's own built-in retry strategy, we have to wrap all the calls into a separate
+                // one to cover a few more important cases that the default strategy misses.
+                await _extraEventHubClientRetryPolicy.ExecuteAsync(async () =>
+                {
+                    try
+                    {
+                        await _eventHubClient.SendAsync(context, eventData);
+                    }
+                    catch (ServerBusyException exception)
+                    {
+                        // TODO: Verify that the HResult is 50002. Documentation shows that this should be the error code for throttling,
+                        // but documentation is done for Microsoft.ServiceBus.Messaging.ServerBusyException and not Microsoft.Azure.EventHubs.ServerBusyException
+                        // https://docs.microsoft.com/en-us/azure/event-hubs/event-hubs-messaging-exceptions#serverbusyexception
+                        Tracer.Debug(context, $"{Tracer.Name}: OpId={operationId} was throttled by EventHub. HResult={exception.HResult}");
+                        Tracer.TrackMetric(context, "EventHubThrottle", 1);
+
+                        throw;
+                    }
+                    catch (Exception e)
+                    {
+                        // If the error is not retryable, then the entire operation will fail and we don't need to double trace the error.
+                        if (TransientEventHubErrorDetectionStrategy.IsRetryable(e))
+                        {
+                            Tracer.Debug(context, $"{Tracer.Name}.{nameof(SendEventsCoreAsync)} failed with retryable error=[{e}]");
+                        }
+
+                        throw;
+                    }
+                });
+            }
+
+            return BoolResult.Success;
+        }
+
+        private IReadOnlyList<EventData> SerializeEventData(OperationContext context, ContentLocationEventData[] events)
+        {
+            return EventDataSerializer.Serialize(context, events);
+        }
+
+        private async Task ProcessEventsAsync(OperationContext context, List<EventData> messages)
+        {
+            // Creating nested context for all the processing operations.
+            context = context.CreateNested();
+            string asyncProcessing = _eventProcessingBlocks != null ? "on" : "off";
+            Tracer.Info(context, $"{Tracer.Name}: Received {messages.Count} events from Event Hub. Async processing is '{asyncProcessing}'.");
+
+            if (messages.Count == 0)
+            {
+                // This probably does not actually occur, but just in case, ignore empty message batch.
+                // NOTE: We do this after logging to ensure we notice if the we are getting empty message batches.
+                return;
+            }
+
+            var state = new SharedEventProcessingState(context, this, messages);
+
+            if (_eventProcessingBlocks != null)
+            {
+                // Creating nested context to correlate all the processing operations.
+                context = context.CreateNested();
+                await context.PerformOperationAsync(
+                    Tracer,
+                    () => sendToActionBlockAsync(),
+                    traceOperationStarted: false).TraceIfFailure(context);
+            }
+            else
+            {
+                await ProcessEventsCoreAsync(new ProcessEventsInput(state, messages), EventDataSerializer, index: 0);
+            }
+
+            async Task<BoolResult> sendToActionBlockAsync()
+            {
+                // This local function "sends" a message into an action block based on the sender's hash code to process events in parallel from different machines.
+                // (keep in mind, that the data from the same machine should be processed sequentially, because events order matters).
+                // Then, it creates a local counter for each processing operation to track the results for the entire batch.
+                foreach (var messageGroup in messages.GroupBy(GetProcessingIndex))
+                {
+                    var eventProcessingBlock = _eventProcessingBlocks[messageGroup.Key];
+                    var input = new ProcessEventsInput(state, messageGroup);
+                    bool success = await eventProcessingBlock.SendAsync(input);
+                    if (!success)
+                    {
+                        // NOTE: This case should not actually occur.
+                        // Complete the operation in case we couldn't send to the action block to prevent pending event queue from getting backlogged.
+                        input.Complete();
+                        return new BoolResult("Failed to add message to an action block.");
+                    }
+                }
+
+                return BoolResult.Success;
+            }
+        }
+
+        private int GetProcessingIndex(EventData message)
+        {
+            var sender = TryGetMessageSender(message);
+            if (message == null)
+            {
+                Counters[MessagesWithoutSenderMachine].Increment();
+            }
+
+            sender = sender ?? string.Empty;
+
+            return Math.Abs(sender.GetHashCode()) % _eventProcessingBlocks.Length;
+        }
+
+        private string TryGetMessageSender(EventData message)
+        {
+            message.Properties.TryGetValue(SenderMachineKey, out var sender);
+            return sender?.ToString();
+        }
+
+        private async Task ProcessEventsCoreAsync(ProcessEventsInput input, ContentLocationEventDataSerializer eventDataSerializer, int index)
+        {
+            var context = input.State.Context;
+            var counters = input.State.EventStoreCounters;
+
+            try
+            {
+                await context.PerformOperationAsync(
+                    Tracer,
+                    async () =>
+                    {
+                        int filteredEvents = 0;
+                        foreach (var message in input.Messages)
+                        {
+                            // Extracting information from the message
+                            var foundEventFilter = message.Properties.TryGetValue(EventFilterKey, out var eventFilter);
+
+                            message.Properties.TryGetValue(OperationIdKey, out var operationId);
+
+                            var sender = TryGetMessageSender(message) ?? "Unknown sender";
+
+                            var eventTimeUtc = message.SystemProperties.EnqueuedTimeUtc;
+                            var eventProcessingDelay = DateTime.UtcNow - eventTimeUtc;
+
+                            // Creating nested context with operationId as a guid. This helps to correlate operations on a worker and a master machines.
+                            context = CreateNestedContext(context, operationId?.ToString());
+
+                            Tracer.Debug(context, $"{Tracer.Name}.ReceivedEvent: ProcessingDelay={eventProcessingDelay}, Sender={sender}, OpId={operationId}, SeqNo={message.SystemProperties.SequenceNumber}, EQT={eventTimeUtc}, Filter={eventFilter}, Size={message.Body.Count}.");
+
+                            Tracer.TrackMetric(context, EventProcessingDelayInSecondsMetricName, (long)eventProcessingDelay.TotalSeconds);
+
+                            counters[ReceivedMessagesTotalSize].Add(message.Body.Count);
+                            counters[ReceivedEventBatchCount].Increment();
+
+                            if (!foundEventFilter || !string.Equals(eventFilter as string, _configuration.Epoch))
+                            {
+                                counters[FilteredEvents].Increment();
+                                filteredEvents++;
+                                continue;
+                            }
+
+                            // Deserializing a message
+                            IReadOnlyList<ContentLocationEventData> eventDatas;
+
+                            using (counters[Deserialization].Start())
+                            {
+                                eventDatas = eventDataSerializer.DeserializeEvents(message);
+                            }
+
+                            counters[ReceivedEventsCount].Add(eventDatas.Count);
+
+                            // Dispatching deserialized events data
+                            using (counters[DispatchEvents].Start())
+                            {
+                                foreach (var eventData in eventDatas)
+                                {
+                                    // An event processor may fail to process the event, but we will save the sequence point anyway.
+                                    await DispatchAsync(context, eventData, counters);
+                                }
+                            }
+                        }
+
+                        Counters.Append(counters);
+
+                        return BoolResult.Success;
+                    },
+                    counters[ProcessEvents])
+                        .IgnoreFailure(); // The error is logged
+            }
+            finally
+            {
+                // Complete the operation
+                input.Complete();
+            }
+        }
+
+        private static OperationContext CreateNestedContext(OperationContext context, string operationId)
+        {
+            if (!Guid.TryParse(operationId, out var guid))
+            {
+                guid = Guid.NewGuid();
+            }
+
+            return context.CreateNested(guid);
+        }
+
+        /// <inheritdoc />
+        public override EventSequencePoint GetLastProcessedSequencePoint()
+        {
+            UpdatingPendingEventProcessingStates();
+            return _lastProcessedSequencePoint;
+        }
+
+        private void UpdatingPendingEventProcessingStates()
+        {
+            // Prevent concurrent access to dequeuing from the queue and updating the last processed sequence point
+            if (Interlocked.CompareExchange(ref _updatingPendingEventProcessingStates, value: 1, comparand: 0) == 0)
+            {
+                var pendingEventProcessingStates = _pendingEventProcessingStates;
+
+                // Look at top event on queue, to see if it is complete, and dequeue and set as last processed event if it is. Otherwise,
+                // just exit.
+                while (pendingEventProcessingStates.TryPeek(out var peekPendingEventProcessingState))
+                {
+                    if (peekPendingEventProcessingState.IsComplete)
+                    {
+                        bool found = pendingEventProcessingStates.TryDequeue(out var pendingEventProcessingState);
+                        Contract.Assert(found, "There should be no concurrent access to _pendingEventProcessingStates, so after peek a state should be dequeued.");
+                        Contract.Assert(peekPendingEventProcessingState == pendingEventProcessingState, "There should be no concurrent access to _pendingEventProcessingStates, so the state for peek and dequeue should be the same.");
+
+                        _lastProcessedSequencePoint = new EventSequencePoint(pendingEventProcessingState.SequenceNumber);
+                    }
+                    else
+                    {
+                        // Top event batch on queue is not complete, no need to continue.
+                        break;
+                    }
+                }
+
+                Volatile.Write(ref _updatingPendingEventProcessingStates, 0);
+            }
+        }
+
+        /// <inheritdoc />
+        protected override BoolResult DoStartProcessing(OperationContext context, EventSequencePoint sequencePoint)
+        {
+            _pendingEventProcessingStates = new ConcurrentQueue<SharedEventProcessingState>();
+            _eventHubClient.StartProcessing(context, sequencePoint, _currentEventProcessor).ThrowIfFailure();
+
+            if (_partitionReceiver == null)
+            {
+                _partitionReceiver = _eventHubClient.CreateReceiver(
+                    _configuration.ConsumerGroupName,
+                    PartitionId,
+                    GetInitialOffset(context, sequencePoint),
+                    new ReceiverOptions()
+                    {
+                        Identifier = _hostName
+                    });
+
+                _partitionReceiver.SetReceiveHandler(_currentEventProcessor);
+            }
+
+            _pendingEventProcessingStates = new ConcurrentQueue<SharedEventProcessingState>();
+            _lastProcessedSequencePoint = sequencePoint;
+            return BoolResult.Success;
+        }
+
+        /// <inheritdoc />
+        protected override BoolResult DoSuspendProcessing(OperationContext context)
+        {
+            // TODO: Make these async (bug 1365340)
+            UnregisterEventProcessorIfNecessary();
+            _pendingEventProcessingStates = new ConcurrentQueue<SharedEventProcessingState>();
+            return BoolResult.Success;
+        }
+
+        private RetryPolicy CreateEventHubClientRetryPolicy()
+        {
+            return new RetryPolicy(
+                new TransientEventHubErrorDetectionStrategy(),
+                RetryStrategy.DefaultExponential);
+        }
+
+        private class Processor : IPartitionReceiveHandler
+        {
+            private readonly EventHubContentLocationEventStore _store;
+            private readonly OperationContext _context;
+
+            public Processor(OperationContext context, EventHubContentLocationEventStore store)
+            {
+                _store = store;
+                _context = context;
+
+                MaxBatchSize = 100;
+            }
+
+            /// <inheritdoc />
+            public Task ProcessEventsAsync(IEnumerable<EventData> events)
+            {
+                return _store.ProcessEventsAsync(_context, events.ToList());
+            }
+
+            /// <inheritdoc />
+            public Task ProcessErrorAsync(Exception error)
+            {
+                _store.Tracer.Error(_context, $"EventHubProcessor.ProcessErrorAsync: error=[{error}].");
+                return BoolTask.True;
+            }
+
+            /// <inheritdoc />
+            public int MaxBatchSize { get; set; }
+        }
+
+        private class SharedEventProcessingState
+        {
+            private int _remainingMessageCount;
+            public long SequenceNumber { get; }
+            public OperationContext Context { get; }
+            public EventHubContentLocationEventStore Store { get; }
+            public CounterCollection<ContentLocationEventStoreCounters> EventStoreCounters { get; } = new CounterCollection<ContentLocationEventStoreCounters>();
+
+
+            private readonly Stopwatch _stopwatch = Stopwatch.StartNew();
+
+            public bool IsComplete => _remainingMessageCount == 0;
+
+            public SharedEventProcessingState(
+                OperationContext context,
+                EventHubContentLocationEventStore store,
+                List<EventData> messages)
+            {
+                Context = context;
+                Store = store;
+                SequenceNumber = messages[messages.Count - 1].SystemProperties.SequenceNumber;
+                _remainingMessageCount = messages.Count;
+                store._pendingEventProcessingStates.Enqueue(this);
+            }
+
+            public void Complete(int messageCount)
+            {
+                if (Interlocked.Add(ref _remainingMessageCount, -messageCount) == 0)
+                {
+                    int duration = (int)_stopwatch.ElapsedMilliseconds;
+                    Store.UpdatingPendingEventProcessingStates();
+                    Context.LogProcessEventsOverview(EventStoreCounters, duration);
+                }
+            }
+        }
+
+        private class ProcessEventsInput
+        {
+            public SharedEventProcessingState State { get; }
+
+            public IEnumerable<EventData> Messages { get; }
+
+            /// <nodoc />
+            public ProcessEventsInput(
+                SharedEventProcessingState state,
+                IEnumerable<EventData> messages)
+            {
+                State = state;
+                Messages = messages;
+            }
+
+            public void Complete()
+            {
+                State.Complete(Messages.Count());
+            }
+        }
+
+        private class TransientEventHubErrorDetectionStrategy : ITransientErrorDetectionStrategy
+        {
+            /// <inheritdoc />
+            public bool IsTransient(Exception ex)
+            {
+                return IsRetryable(ex);
+            }
+
+            public static bool IsRetryable(Exception exception)
+            {
+                if (exception is AggregateException ae)
+                {
+                    return ae.InnerExceptions.All(e => IsRetryable(e));
+                }
+
+                if (Microsoft.Azure.EventHubs.RetryPolicy.IsRetryableException(exception))
+                {
+                    return true;
+                }
+
+                // IsRetryableException covers TaskCanceledException, EventHubException, OperationCanceledException and SocketException
+
+                // Need to cover some additional cases here.
+                if (exception is TimeoutException || exception is ServerBusyException)
+                {
+                    return true;
+                }
+
+                return false;
+            }
+        }
+    }
+}