// Copyright (c) Microsoft. All rights reserved.
// Licensed under the MIT license. See LICENSE file in the project root for full license information.

using System;
using System.Collections.Generic;
using System.Diagnostics.ContractsLight;
using System.Linq;
using System.Threading;
using System.Threading.Tasks;
using BuildXL.Cache.ContentStore.Distributed.Redis;
using BuildXL.Cache.ContentStore.Extensions;
using BuildXL.Cache.ContentStore.Hashing;
using BuildXL.Cache.ContentStore.Interfaces.Distributed;
using BuildXL.Cache.ContentStore.Interfaces.Results;
using BuildXL.Cache.ContentStore.Interfaces.Sessions;
using BuildXL.Cache.ContentStore.Interfaces.Stores;
using BuildXL.Cache.ContentStore.Interfaces.Time;
using BuildXL.Cache.ContentStore.Interfaces.Tracing;
using BuildXL.Cache.ContentStore.Stores;
using BuildXL.Cache.ContentStore.Tracing;
using BuildXL.Cache.ContentStore.Tracing.Internal;
using BuildXL.Cache.ContentStore.UtilitiesCore;
using BuildXL.Cache.ContentStore.Utils;
using BuildXL.Utilities.Collections;

namespace BuildXL.Cache.ContentStore.Distributed.NuCache
{
    /// <summary>
    /// <see cref="IContentLocationStore"/> implementation that supports old redis and new local location store.
    /// </summary>
    internal class TransitioningContentLocationStore : StartupShutdownBase, IContentLocationStore, IDistributedLocationStore
    {
        private readonly LocalLocationStore _localLocationStore;
        private readonly RedisContentLocationStore _redisContentLocationStore;
        private readonly RedisContentLocationStoreConfiguration _configuration;
        private readonly IClock _clock;

        /// <nodoc />
        public TransitioningContentLocationStore(
            RedisContentLocationStoreConfiguration configuration,
            RedisContentLocationStore redisContentLocationStore,
            LocalLocationStore localLocationStore,
            IClock clock)
        {
            Contract.Requires(configuration != null);
            Contract.Requires(clock != null);

            _configuration = configuration;
            _localLocationStore = localLocationStore;
            _redisContentLocationStore = redisContentLocationStore;
            _clock = clock;

            Contract.Assert(!_configuration.HasReadOrWriteMode(ContentLocationMode.Redis) || _redisContentLocationStore != null);
            Contract.Assert(!_configuration.HasReadOrWriteMode(ContentLocationMode.LocalLocationStore) || _localLocationStore != null);
        }

        /// <inheritdoc />
        public bool AreBlobsSupported =>
            (_configuration.HasReadOrWriteMode(ContentLocationMode.Redis) && _redisContentLocationStore.AreBlobsSupported) ||
            (_configuration.HasReadOrWriteMode(ContentLocationMode.LocalLocationStore) && _localLocationStore.AreBlobsSupported);

        /// <inheritdoc />
        public long MaxBlobSize => _configuration.MaxBlobSize;

        /// <nodoc />
        public int PageSize => _configuration.RedisBatchPageSize;

        /// <inheritdoc />
        protected override Tracer Tracer { get; } = new Tracer(nameof(TransitioningContentLocationStore));

        /// <inheritdoc />
        public MachineReputationTracker MachineReputationTracker
        {
            get
            {
                if (_configuration.HasReadMode(ContentLocationMode.Redis))
                {
                    return _redisContentLocationStore.MachineReputationTracker;
                }

                return _localLocationStore.MachineReputationTracker;
            }
        }

        /// <summary>
        /// Exposes <see cref="RedisContentLocationStore"/>. Mostly for testing purposes.
        /// </summary>
        public RedisContentLocationStore RedisContentLocationStore
        {
            get
            {
                Contract.Assert(_configuration.HasReadOrWriteMode(ContentLocationMode.Redis));
                return _redisContentLocationStore;
            }
        }

        /// <summary>
        /// Indicates if LocalLocationStore is enabled
        /// </summary>
        public bool IsLocalLocationStoreEnabled => _configuration.HasReadOrWriteMode(ContentLocationMode.LocalLocationStore);

        /// <summary>
        /// Exposes <see cref="LocalLocationStore"/>. Mostly for testing purposes.
        /// </summary>
        public LocalLocationStore LocalLocationStore
        {
            get
            {
                Contract.Assert(IsLocalLocationStoreEnabled);
                return _localLocationStore;
            }
        }

        /// <inheritdoc />
        protected override Task<BoolResult> StartupCoreAsync(OperationContext context)
        {
            return MultiExecuteAsync(
                executeLegacyStore: () => _redisContentLocationStore.StartupAsync(context.TracingContext),
                executeLocalLocationStore: () => _localLocationStore.StartupAsync(context.TracingContext));
        }

        /// <inheritdoc />
        protected override Task<BoolResult> ShutdownCoreAsync(OperationContext context)
        {
            return MultiExecuteAsync(
                executeLegacyStore: () => _redisContentLocationStore.ShutdownAsync(context.TracingContext),
                executeLocalLocationStore: () => _localLocationStore.ShutdownAsync(context.TracingContext));
        }

        /// <inheritdoc />
        public Task<GetBulkLocationsResult> GetBulkAsync(Context context, IReadOnlyList<ContentHash> contentHashes, CancellationToken cts, UrgencyHint urgencyHint, GetBulkOrigin origin)
        {
            var operationContext = new OperationContext(context, cts);
            if (!_configuration.HasReadMode(ContentLocationMode.Redis) || (origin == GetBulkOrigin.Local && _configuration.HasReadMode(ContentLocationMode.LocalLocationStore)))
            {
                return _localLocationStore.GetBulkAsync(operationContext, contentHashes, origin);
            }

            Contract.Assert(_redisContentLocationStore != null, "Read or Write mode should support ContentLocationMode.Redis.");
            return _redisContentLocationStore.GetBulkAsync(context, contentHashes, cts, urgencyHint, origin);
        }

        /// <inheritdoc />
        public Task<BoolResult> RegisterLocalLocationAsync(Context context, IReadOnlyList<ContentHashWithSize> contentHashes, CancellationToken cts, UrgencyHint urgencyHint, bool touch)
        {
            var operationContext = new OperationContext(context, cts);
            return MultiExecuteAsync(
                executeLegacyStore: () => _redisContentLocationStore.RegisterLocalLocationAsync(context, contentHashes, cts, urgencyHint, touch),
                executeLocalLocationStore: () => _localLocationStore.RegisterLocalLocationAsync(operationContext, contentHashes, touch));
        }

        /// <inheritdoc />
        public Task<BoolResult> TrimBulkAsync(Context context, IReadOnlyList<ContentHash> contentHashes, CancellationToken cts, UrgencyHint urgencyHint)
        {
            var operationContext = new OperationContext(context, cts);
            return MultiExecuteAsync(
                executeLegacyStore: () => _redisContentLocationStore.TrimBulkAsync(context, contentHashes, cts, urgencyHint),
                executeLocalLocationStore: () => _localLocationStore.TrimBulkAsync(operationContext, contentHashes));
        }

        /// <inheritdoc />
        public Task<BoolResult> TrimBulkAsync(Context context, IReadOnlyList<ContentHashAndLocations> contentHashToLocationMap, CancellationToken cts, UrgencyHint urgencyHint)
        {
            if (_redisContentLocationStore == null)
            {
                // If LLS is on, do nothing.
                // When LLS is on, the system's consistency is achieved by reconciliation.
                // When the content disappears from a machine it is machine's responsibility to "reconcile" and remove the locations from the system.
                // Other machines cannot "notify" the master and remove the locations for other machines.
                return BoolResult.SuccessTask;
            }

            return _redisContentLocationStore.TrimBulkAsync(context, contentHashToLocationMap, cts, urgencyHint);
        }

        /// <inheritdoc />
        public Task<BoolResult> TouchBulkAsync(Context context, IReadOnlyList<ContentHashWithSize> contentHashes, CancellationToken cts, UrgencyHint urgencyHint)
        {
            var operationContext = new OperationContext(context, cts);
            return MultiExecuteAsync(
                executeLegacyStore: () => _redisContentLocationStore.TouchBulkAsync(context, contentHashes, cts, urgencyHint),
                executeLocalLocationStore: () => _localLocationStore.TouchBulkAsync(operationContext, contentHashes.SelectList(c => c.Hash)));
        }

        private async Task<BoolResult> MultiExecuteAsync(Func<Task<BoolResult>> executeLocalLocationStore, Func<Task<BoolResult>> executeLegacyStore)
        {
            var legacyStoreResultTask = _configuration.HasWriteMode(ContentLocationMode.Redis) ? executeLegacyStore() : BoolResult.SuccessTask;
            var localStoreResultTask = _configuration.HasWriteMode(ContentLocationMode.LocalLocationStore) ? executeLocalLocationStore() : BoolResult.SuccessTask;

            // Wait for both tasks to avoid unobserved task error
            await Task.WhenAll(localStoreResultTask, legacyStoreResultTask);

            var legacyResult = await legacyStoreResultTask;
            var localStoreResult = await localStoreResultTask;

            return legacyResult & localStoreResult;
        }

        /// <inheritdoc />
        public CounterSet GetCounters(Context context)
        {
            var counters = new CounterSet();
            if (_configuration.HasReadOrWriteMode(ContentLocationMode.Redis))
            {
                counters.Merge(_redisContentLocationStore.GetCounters(context));
            }

            if (_configuration.HasReadOrWriteMode(ContentLocationMode.LocalLocationStore))
            {
                counters.Merge(_localLocationStore.GetCounters(context), "LLS.");
            }

            return counters;
        }

        /// <inheritdoc />
        public Task<ObjectResult<IList<ContentHashWithLastAccessTimeAndReplicaCount>>> TrimOrGetLastAccessTimeAsync(Context context, IList<Tuple<ContentHashWithLastAccessTimeAndReplicaCount, bool>> contentHashesWithInfo, CancellationToken cts, UrgencyHint urgencyHint)
        {
            Contract.Assert(_redisContentLocationStore != null, "Read or Write mode should support ContentLocationMode.Redis.");
            return _redisContentLocationStore.TrimOrGetLastAccessTimeAsync(context, contentHashesWithInfo, cts, urgencyHint);
        }

        /// <inheritdoc />
        public Task<BoolResult> UpdateBulkAsync(Context context, IReadOnlyList<ContentHashWithSizeAndLocations> contentHashesWithSizeAndLocations, CancellationToken cts, UrgencyHint urgencyHint, LocationStoreOption locationStoreOption)
        {
            Contract.Assert(_redisContentLocationStore != null, "Read or Write mode should support ContentLocationMode.Redis.");
            return _redisContentLocationStore.UpdateBulkAsync(context, contentHashesWithSizeAndLocations, cts, urgencyHint, locationStoreOption);
        }

        /// <inheritdoc />
        public Task<BoolResult> InvalidateLocalMachineAsync(Context context, ILocalContentStore localStore, CancellationToken cts)
        {
            var operationContext = new OperationContext(context, cts);
            return MultiExecuteAsync(
                executeLegacyStore: () => _redisContentLocationStore.InvalidateLocalMachineAsync(context, localStore, cts),
                executeLocalLocationStore: () => _localLocationStore.InvalidateLocalMachineAsync(operationContext));
        }

        /// <inheritdoc />
        public Task<BoolResult> GarbageCollectAsync(OperationContext context)
        {
            return _redisContentLocationStore.GarbageCollectAsync(context);
        }

        /// <inheritdoc />
        public void ReportReputation(MachineLocation location, MachineReputation reputation) =>
            MachineReputationTracker.ReportReputation(location, reputation);

        /// <inheritdoc />
        public Result<MachineLocation> GetRandomMachineLocation(IReadOnlyList<MachineLocation> except)
        {
            if (_configuration.HasReadMode(ContentLocationMode.Redis))
            {
                return _redisContentLocationStore.GetRandomMachineLocation(except);
            }

            return _localLocationStore.ClusterState.GetRandomMachineLocation(except);
        }

        /// <inheritdoc />
        public bool IsMachineActive(MachineLocation machine)
        {
            if (_configuration.HasReadMode(ContentLocationMode.Redis))
            {
                return _redisContentLocationStore.IsMachineActive(machine);
            }

            return _localLocationStore.ClusterState.TryResolveMachineId(machine, out var machineId)
                ? !_localLocationStore.ClusterState.InactiveMachines.Contains(machineId)
                : false;
        }

        #region IDistributedLocationStore Members

        /// <inheritdoc />
        public bool CanComputeLru => _configuration.HasReadMode(ContentLocationMode.LocalLocationStore);

        /// <inheritdoc />
        public Task<BoolResult> UnregisterAsync(Context context, IReadOnlyList<ContentHash> contentHashes, CancellationToken token)
        {
            return TrimBulkAsync(context, contentHashes, token, UrgencyHint.Nominal);
        }

        /// <inheritdoc />
        public IEnumerable<ContentEvictionInfo> GetHashesInEvictionOrder(
            Context context,
            IReadOnlyList<ContentHashWithLastAccessTimeAndReplicaCount> contentHashesWithInfo)
        {
            Contract.Assert(_configuration.HasReadOrWriteMode(ContentLocationMode.LocalLocationStore), "GetLruPages can only be called when local location store is enabled");

            // Counter for successful eviction candidates. Different than total number of eviction candidates, because this only increments when candidate is above minimum eviction age
            int evictionCount = 0;

            // contentHashesWithInfo is literally all data inside the content directory. The Purger wants to remove
            // content until we are within quota. Here we return batches of content to be removed.

            // contentHashesWithInfo is sorted by (local) LastAccessTime in descending order (Least Recently Used).
            if (contentHashesWithInfo.Count != 0)
            {
                var first = contentHashesWithInfo[0];
                var last = contentHashesWithInfo[contentHashesWithInfo.Count - 1];

                context.Debug($"{nameof(GetHashesInEvictionOrder)} start with contentHashesWithInfo.Count={contentHashesWithInfo.Count}, firstAge={first.Age(_clock)}, lastAge={last.Age(_clock)}");
            }

            var operationContext = new OperationContext(context);

            // Ideally, we want to remove content we know won't be used again for quite a while. We don't have that
            // information, so we use an evictability metric. Here we obtain and sort by that evictability metric.

            // Assume that EffectiveLastAccessTime will always have a value.
            var comparer = ContentEvictionInfo.AgeBucketingPrecedenceComparer.Instance;

            // We make sure that we select a set of the newer content, to ensure that we at least look at newer content to see if it should be
            // evicted first due to having a high number of replicas. We do this by looking at the start as well as at middle of the list.
            var oldestByEvictability = contentHashesWithInfo.Take(contentHashesWithInfo.Count / 2).ApproximateSort(comparer, getEffectiveLastAccessTimes, _configuration.EvictionPoolSize, _configuration.EvictionWindowSize, _configuration.EvictionRemovalFraction);
            var youngestByEvictability = contentHashesWithInfo.SkipOptimized(contentHashesWithInfo.Count / 2).ApproximateSort(comparer, getEffectiveLastAccessTimes, _configuration.EvictionPoolSize, _configuration.EvictionWindowSize, _configuration.EvictionRemovalFraction);

<<<<<<< HEAD
            return NuCacheCollectionUtilities.MergeOrdered(oldestByEvictability, youngestByEvictability, comparer);

            IReadOnlyList<ContentEvictionInfo> getEffectiveLastAccessTimes(List<ContentHashWithLastAccessTimeAndReplicaCount> page)
            {
                return _localLocationStore.GetEffectiveLastAccessTimes(
                        operationContext,
                        page.SelectList(v => new ContentHashWithLastAccessTime(v.ContentHash, v.LastAccessTime)))
                    .ThrowIfFailure();
            }
=======
            return NuCacheCollectionUtilities.MergeOrdered(oldestByEvictability, youngestByEvictability, comparer)
                .Where((candidate, index) => IsPassEvictionAge(context, candidate, _configuration.EvictionMinAge, index, ref evictionCount));
        }

        private bool IsPassEvictionAge(Context context, ContentHashWithLastAccessTimeAndReplicaCount candidate, TimeSpan evictionMinAge, int index, ref int evictionCount)
        {
            if (candidate.Age(_clock) >= evictionMinAge)
            {
                evictionCount++;
                return true;
            }

            context.Debug($"Previous successful eviction attempts = {evictionCount}, Total eviction attempts previously = {index}, minimum eviction age = {evictionMinAge.ToString()}, pool size = {_configuration.EvictionPoolSize}." +
                $" Candidate replica count = {candidate.ReplicaCount}, effective age = {candidate.EffectiveAge(_clock)}, age = {candidate.Age(_clock)}.");
            return false;
>>>>>>> 5871ada9
        }

        /// <inheritdoc />
        public Task<BoolResult> PutBlobAsync(OperationContext context, ContentHash hash, byte[] blob)
        {
            Contract.Assert(AreBlobsSupported, "PutBlobAsync was called and blobs are not supported.");

            return MultiExecuteAsync(
                executeLegacyStore: () => _redisContentLocationStore.AreBlobsSupported ? _redisContentLocationStore.PutBlobAsync(context, hash, blob) : BoolResult.SuccessTask,
                executeLocalLocationStore: () => _localLocationStore.AreBlobsSupported ? _localLocationStore.PutBlobAsync(context, hash, blob) : BoolResult.SuccessTask);
        }

        /// <inheritdoc />
        public Task<Result<byte[]>> GetBlobAsync(OperationContext context, ContentHash hash)
        {
            Contract.Assert(AreBlobsSupported, "GetBlobAsync was called and blobs are not supported.");

            if (_configuration.HasReadMode(ContentLocationMode.LocalLocationStore))
            {
                if (_localLocationStore.AreBlobsSupported)
                {
                    return _localLocationStore.GetBlobAsync(context, hash);
                }

                return Task.FromResult(new Result<byte[]>("Blobs are not supported."));
            }

            if (_redisContentLocationStore.AreBlobsSupported)
            {
                return _redisContentLocationStore.GetBlobAsync(context, hash);
            }

            return Task.FromResult(new Result<byte[]>("Blobs are not supported."));
        }

        #endregion IDistributedLocationStore Members
    }
}
<|MERGE_RESOLUTION|>--- conflicted
+++ resolved
@@ -1,383 +1,371 @@
-// Copyright (c) Microsoft. All rights reserved.
-// Licensed under the MIT license. See LICENSE file in the project root for full license information.
-
-using System;
-using System.Collections.Generic;
-using System.Diagnostics.ContractsLight;
-using System.Linq;
-using System.Threading;
-using System.Threading.Tasks;
-using BuildXL.Cache.ContentStore.Distributed.Redis;
-using BuildXL.Cache.ContentStore.Extensions;
-using BuildXL.Cache.ContentStore.Hashing;
-using BuildXL.Cache.ContentStore.Interfaces.Distributed;
-using BuildXL.Cache.ContentStore.Interfaces.Results;
-using BuildXL.Cache.ContentStore.Interfaces.Sessions;
-using BuildXL.Cache.ContentStore.Interfaces.Stores;
-using BuildXL.Cache.ContentStore.Interfaces.Time;
-using BuildXL.Cache.ContentStore.Interfaces.Tracing;
-using BuildXL.Cache.ContentStore.Stores;
-using BuildXL.Cache.ContentStore.Tracing;
-using BuildXL.Cache.ContentStore.Tracing.Internal;
-using BuildXL.Cache.ContentStore.UtilitiesCore;
-using BuildXL.Cache.ContentStore.Utils;
-using BuildXL.Utilities.Collections;
-
-namespace BuildXL.Cache.ContentStore.Distributed.NuCache
-{
-    /// <summary>
-    /// <see cref="IContentLocationStore"/> implementation that supports old redis and new local location store.
-    /// </summary>
-    internal class TransitioningContentLocationStore : StartupShutdownBase, IContentLocationStore, IDistributedLocationStore
-    {
-        private readonly LocalLocationStore _localLocationStore;
-        private readonly RedisContentLocationStore _redisContentLocationStore;
-        private readonly RedisContentLocationStoreConfiguration _configuration;
-        private readonly IClock _clock;
-
-        /// <nodoc />
-        public TransitioningContentLocationStore(
-            RedisContentLocationStoreConfiguration configuration,
-            RedisContentLocationStore redisContentLocationStore,
-            LocalLocationStore localLocationStore,
-            IClock clock)
-        {
-            Contract.Requires(configuration != null);
-            Contract.Requires(clock != null);
-
-            _configuration = configuration;
-            _localLocationStore = localLocationStore;
-            _redisContentLocationStore = redisContentLocationStore;
-            _clock = clock;
-
-            Contract.Assert(!_configuration.HasReadOrWriteMode(ContentLocationMode.Redis) || _redisContentLocationStore != null);
-            Contract.Assert(!_configuration.HasReadOrWriteMode(ContentLocationMode.LocalLocationStore) || _localLocationStore != null);
-        }
-
-        /// <inheritdoc />
-        public bool AreBlobsSupported =>
-            (_configuration.HasReadOrWriteMode(ContentLocationMode.Redis) && _redisContentLocationStore.AreBlobsSupported) ||
-            (_configuration.HasReadOrWriteMode(ContentLocationMode.LocalLocationStore) && _localLocationStore.AreBlobsSupported);
-
-        /// <inheritdoc />
-        public long MaxBlobSize => _configuration.MaxBlobSize;
-
-        /// <nodoc />
-        public int PageSize => _configuration.RedisBatchPageSize;
-
-        /// <inheritdoc />
-        protected override Tracer Tracer { get; } = new Tracer(nameof(TransitioningContentLocationStore));
-
-        /// <inheritdoc />
-        public MachineReputationTracker MachineReputationTracker
-        {
-            get
-            {
-                if (_configuration.HasReadMode(ContentLocationMode.Redis))
-                {
-                    return _redisContentLocationStore.MachineReputationTracker;
-                }
-
-                return _localLocationStore.MachineReputationTracker;
-            }
-        }
-
-        /// <summary>
-        /// Exposes <see cref="RedisContentLocationStore"/>. Mostly for testing purposes.
-        /// </summary>
-        public RedisContentLocationStore RedisContentLocationStore
-        {
-            get
-            {
-                Contract.Assert(_configuration.HasReadOrWriteMode(ContentLocationMode.Redis));
-                return _redisContentLocationStore;
-            }
-        }
-
-        /// <summary>
-        /// Indicates if LocalLocationStore is enabled
-        /// </summary>
-        public bool IsLocalLocationStoreEnabled => _configuration.HasReadOrWriteMode(ContentLocationMode.LocalLocationStore);
-
-        /// <summary>
-        /// Exposes <see cref="LocalLocationStore"/>. Mostly for testing purposes.
-        /// </summary>
-        public LocalLocationStore LocalLocationStore
-        {
-            get
-            {
-                Contract.Assert(IsLocalLocationStoreEnabled);
-                return _localLocationStore;
-            }
-        }
-
-        /// <inheritdoc />
-        protected override Task<BoolResult> StartupCoreAsync(OperationContext context)
-        {
-            return MultiExecuteAsync(
-                executeLegacyStore: () => _redisContentLocationStore.StartupAsync(context.TracingContext),
-                executeLocalLocationStore: () => _localLocationStore.StartupAsync(context.TracingContext));
-        }
-
-        /// <inheritdoc />
-        protected override Task<BoolResult> ShutdownCoreAsync(OperationContext context)
-        {
-            return MultiExecuteAsync(
-                executeLegacyStore: () => _redisContentLocationStore.ShutdownAsync(context.TracingContext),
-                executeLocalLocationStore: () => _localLocationStore.ShutdownAsync(context.TracingContext));
-        }
-
-        /// <inheritdoc />
-        public Task<GetBulkLocationsResult> GetBulkAsync(Context context, IReadOnlyList<ContentHash> contentHashes, CancellationToken cts, UrgencyHint urgencyHint, GetBulkOrigin origin)
-        {
-            var operationContext = new OperationContext(context, cts);
-            if (!_configuration.HasReadMode(ContentLocationMode.Redis) || (origin == GetBulkOrigin.Local && _configuration.HasReadMode(ContentLocationMode.LocalLocationStore)))
-            {
-                return _localLocationStore.GetBulkAsync(operationContext, contentHashes, origin);
-            }
-
-            Contract.Assert(_redisContentLocationStore != null, "Read or Write mode should support ContentLocationMode.Redis.");
-            return _redisContentLocationStore.GetBulkAsync(context, contentHashes, cts, urgencyHint, origin);
-        }
-
-        /// <inheritdoc />
-        public Task<BoolResult> RegisterLocalLocationAsync(Context context, IReadOnlyList<ContentHashWithSize> contentHashes, CancellationToken cts, UrgencyHint urgencyHint, bool touch)
-        {
-            var operationContext = new OperationContext(context, cts);
-            return MultiExecuteAsync(
-                executeLegacyStore: () => _redisContentLocationStore.RegisterLocalLocationAsync(context, contentHashes, cts, urgencyHint, touch),
-                executeLocalLocationStore: () => _localLocationStore.RegisterLocalLocationAsync(operationContext, contentHashes, touch));
-        }
-
-        /// <inheritdoc />
-        public Task<BoolResult> TrimBulkAsync(Context context, IReadOnlyList<ContentHash> contentHashes, CancellationToken cts, UrgencyHint urgencyHint)
-        {
-            var operationContext = new OperationContext(context, cts);
-            return MultiExecuteAsync(
-                executeLegacyStore: () => _redisContentLocationStore.TrimBulkAsync(context, contentHashes, cts, urgencyHint),
-                executeLocalLocationStore: () => _localLocationStore.TrimBulkAsync(operationContext, contentHashes));
-        }
-
-        /// <inheritdoc />
-        public Task<BoolResult> TrimBulkAsync(Context context, IReadOnlyList<ContentHashAndLocations> contentHashToLocationMap, CancellationToken cts, UrgencyHint urgencyHint)
-        {
-            if (_redisContentLocationStore == null)
-            {
-                // If LLS is on, do nothing.
-                // When LLS is on, the system's consistency is achieved by reconciliation.
-                // When the content disappears from a machine it is machine's responsibility to "reconcile" and remove the locations from the system.
-                // Other machines cannot "notify" the master and remove the locations for other machines.
-                return BoolResult.SuccessTask;
-            }
-
-            return _redisContentLocationStore.TrimBulkAsync(context, contentHashToLocationMap, cts, urgencyHint);
-        }
-
-        /// <inheritdoc />
-        public Task<BoolResult> TouchBulkAsync(Context context, IReadOnlyList<ContentHashWithSize> contentHashes, CancellationToken cts, UrgencyHint urgencyHint)
-        {
-            var operationContext = new OperationContext(context, cts);
-            return MultiExecuteAsync(
-                executeLegacyStore: () => _redisContentLocationStore.TouchBulkAsync(context, contentHashes, cts, urgencyHint),
-                executeLocalLocationStore: () => _localLocationStore.TouchBulkAsync(operationContext, contentHashes.SelectList(c => c.Hash)));
-        }
-
-        private async Task<BoolResult> MultiExecuteAsync(Func<Task<BoolResult>> executeLocalLocationStore, Func<Task<BoolResult>> executeLegacyStore)
-        {
-            var legacyStoreResultTask = _configuration.HasWriteMode(ContentLocationMode.Redis) ? executeLegacyStore() : BoolResult.SuccessTask;
-            var localStoreResultTask = _configuration.HasWriteMode(ContentLocationMode.LocalLocationStore) ? executeLocalLocationStore() : BoolResult.SuccessTask;
-
-            // Wait for both tasks to avoid unobserved task error
-            await Task.WhenAll(localStoreResultTask, legacyStoreResultTask);
-
-            var legacyResult = await legacyStoreResultTask;
-            var localStoreResult = await localStoreResultTask;
-
-            return legacyResult & localStoreResult;
-        }
-
-        /// <inheritdoc />
-        public CounterSet GetCounters(Context context)
-        {
-            var counters = new CounterSet();
-            if (_configuration.HasReadOrWriteMode(ContentLocationMode.Redis))
-            {
-                counters.Merge(_redisContentLocationStore.GetCounters(context));
-            }
-
-            if (_configuration.HasReadOrWriteMode(ContentLocationMode.LocalLocationStore))
-            {
-                counters.Merge(_localLocationStore.GetCounters(context), "LLS.");
-            }
-
-            return counters;
-        }
-
-        /// <inheritdoc />
-        public Task<ObjectResult<IList<ContentHashWithLastAccessTimeAndReplicaCount>>> TrimOrGetLastAccessTimeAsync(Context context, IList<Tuple<ContentHashWithLastAccessTimeAndReplicaCount, bool>> contentHashesWithInfo, CancellationToken cts, UrgencyHint urgencyHint)
-        {
-            Contract.Assert(_redisContentLocationStore != null, "Read or Write mode should support ContentLocationMode.Redis.");
-            return _redisContentLocationStore.TrimOrGetLastAccessTimeAsync(context, contentHashesWithInfo, cts, urgencyHint);
-        }
-
-        /// <inheritdoc />
-        public Task<BoolResult> UpdateBulkAsync(Context context, IReadOnlyList<ContentHashWithSizeAndLocations> contentHashesWithSizeAndLocations, CancellationToken cts, UrgencyHint urgencyHint, LocationStoreOption locationStoreOption)
-        {
-            Contract.Assert(_redisContentLocationStore != null, "Read or Write mode should support ContentLocationMode.Redis.");
-            return _redisContentLocationStore.UpdateBulkAsync(context, contentHashesWithSizeAndLocations, cts, urgencyHint, locationStoreOption);
-        }
-
-        /// <inheritdoc />
-        public Task<BoolResult> InvalidateLocalMachineAsync(Context context, ILocalContentStore localStore, CancellationToken cts)
-        {
-            var operationContext = new OperationContext(context, cts);
-            return MultiExecuteAsync(
-                executeLegacyStore: () => _redisContentLocationStore.InvalidateLocalMachineAsync(context, localStore, cts),
-                executeLocalLocationStore: () => _localLocationStore.InvalidateLocalMachineAsync(operationContext));
-        }
-
-        /// <inheritdoc />
-        public Task<BoolResult> GarbageCollectAsync(OperationContext context)
-        {
-            return _redisContentLocationStore.GarbageCollectAsync(context);
-        }
-
-        /// <inheritdoc />
-        public void ReportReputation(MachineLocation location, MachineReputation reputation) =>
-            MachineReputationTracker.ReportReputation(location, reputation);
-
-        /// <inheritdoc />
-        public Result<MachineLocation> GetRandomMachineLocation(IReadOnlyList<MachineLocation> except)
-        {
-            if (_configuration.HasReadMode(ContentLocationMode.Redis))
-            {
-                return _redisContentLocationStore.GetRandomMachineLocation(except);
-            }
-
-            return _localLocationStore.ClusterState.GetRandomMachineLocation(except);
-        }
-
-        /// <inheritdoc />
-        public bool IsMachineActive(MachineLocation machine)
-        {
-            if (_configuration.HasReadMode(ContentLocationMode.Redis))
-            {
-                return _redisContentLocationStore.IsMachineActive(machine);
-            }
-
-            return _localLocationStore.ClusterState.TryResolveMachineId(machine, out var machineId)
-                ? !_localLocationStore.ClusterState.InactiveMachines.Contains(machineId)
-                : false;
-        }
-
-        #region IDistributedLocationStore Members
-
-        /// <inheritdoc />
-        public bool CanComputeLru => _configuration.HasReadMode(ContentLocationMode.LocalLocationStore);
-
-        /// <inheritdoc />
-        public Task<BoolResult> UnregisterAsync(Context context, IReadOnlyList<ContentHash> contentHashes, CancellationToken token)
-        {
-            return TrimBulkAsync(context, contentHashes, token, UrgencyHint.Nominal);
-        }
-
-        /// <inheritdoc />
-        public IEnumerable<ContentEvictionInfo> GetHashesInEvictionOrder(
-            Context context,
-            IReadOnlyList<ContentHashWithLastAccessTimeAndReplicaCount> contentHashesWithInfo)
-        {
-            Contract.Assert(_configuration.HasReadOrWriteMode(ContentLocationMode.LocalLocationStore), "GetLruPages can only be called when local location store is enabled");
-
-            // Counter for successful eviction candidates. Different than total number of eviction candidates, because this only increments when candidate is above minimum eviction age
-            int evictionCount = 0;
-
-            // contentHashesWithInfo is literally all data inside the content directory. The Purger wants to remove
-            // content until we are within quota. Here we return batches of content to be removed.
-
-            // contentHashesWithInfo is sorted by (local) LastAccessTime in descending order (Least Recently Used).
-            if (contentHashesWithInfo.Count != 0)
-            {
-                var first = contentHashesWithInfo[0];
-                var last = contentHashesWithInfo[contentHashesWithInfo.Count - 1];
-
-                context.Debug($"{nameof(GetHashesInEvictionOrder)} start with contentHashesWithInfo.Count={contentHashesWithInfo.Count}, firstAge={first.Age(_clock)}, lastAge={last.Age(_clock)}");
-            }
-
-            var operationContext = new OperationContext(context);
-
-            // Ideally, we want to remove content we know won't be used again for quite a while. We don't have that
-            // information, so we use an evictability metric. Here we obtain and sort by that evictability metric.
-
-            // Assume that EffectiveLastAccessTime will always have a value.
-            var comparer = ContentEvictionInfo.AgeBucketingPrecedenceComparer.Instance;
-
-            // We make sure that we select a set of the newer content, to ensure that we at least look at newer content to see if it should be
-            // evicted first due to having a high number of replicas. We do this by looking at the start as well as at middle of the list.
-            var oldestByEvictability = contentHashesWithInfo.Take(contentHashesWithInfo.Count / 2).ApproximateSort(comparer, getEffectiveLastAccessTimes, _configuration.EvictionPoolSize, _configuration.EvictionWindowSize, _configuration.EvictionRemovalFraction);
-            var youngestByEvictability = contentHashesWithInfo.SkipOptimized(contentHashesWithInfo.Count / 2).ApproximateSort(comparer, getEffectiveLastAccessTimes, _configuration.EvictionPoolSize, _configuration.EvictionWindowSize, _configuration.EvictionRemovalFraction);
-
-<<<<<<< HEAD
-            return NuCacheCollectionUtilities.MergeOrdered(oldestByEvictability, youngestByEvictability, comparer);
-
-            IReadOnlyList<ContentEvictionInfo> getEffectiveLastAccessTimes(List<ContentHashWithLastAccessTimeAndReplicaCount> page)
-            {
-                return _localLocationStore.GetEffectiveLastAccessTimes(
-                        operationContext,
-                        page.SelectList(v => new ContentHashWithLastAccessTime(v.ContentHash, v.LastAccessTime)))
-                    .ThrowIfFailure();
-            }
-=======
-            return NuCacheCollectionUtilities.MergeOrdered(oldestByEvictability, youngestByEvictability, comparer)
-                .Where((candidate, index) => IsPassEvictionAge(context, candidate, _configuration.EvictionMinAge, index, ref evictionCount));
-        }
-
-        private bool IsPassEvictionAge(Context context, ContentHashWithLastAccessTimeAndReplicaCount candidate, TimeSpan evictionMinAge, int index, ref int evictionCount)
-        {
-            if (candidate.Age(_clock) >= evictionMinAge)
-            {
-                evictionCount++;
-                return true;
-            }
-
-            context.Debug($"Previous successful eviction attempts = {evictionCount}, Total eviction attempts previously = {index}, minimum eviction age = {evictionMinAge.ToString()}, pool size = {_configuration.EvictionPoolSize}." +
-                $" Candidate replica count = {candidate.ReplicaCount}, effective age = {candidate.EffectiveAge(_clock)}, age = {candidate.Age(_clock)}.");
-            return false;
->>>>>>> 5871ada9
-        }
-
-        /// <inheritdoc />
-        public Task<BoolResult> PutBlobAsync(OperationContext context, ContentHash hash, byte[] blob)
-        {
-            Contract.Assert(AreBlobsSupported, "PutBlobAsync was called and blobs are not supported.");
-
-            return MultiExecuteAsync(
-                executeLegacyStore: () => _redisContentLocationStore.AreBlobsSupported ? _redisContentLocationStore.PutBlobAsync(context, hash, blob) : BoolResult.SuccessTask,
-                executeLocalLocationStore: () => _localLocationStore.AreBlobsSupported ? _localLocationStore.PutBlobAsync(context, hash, blob) : BoolResult.SuccessTask);
-        }
-
-        /// <inheritdoc />
-        public Task<Result<byte[]>> GetBlobAsync(OperationContext context, ContentHash hash)
-        {
-            Contract.Assert(AreBlobsSupported, "GetBlobAsync was called and blobs are not supported.");
-
-            if (_configuration.HasReadMode(ContentLocationMode.LocalLocationStore))
-            {
-                if (_localLocationStore.AreBlobsSupported)
-                {
-                    return _localLocationStore.GetBlobAsync(context, hash);
-                }
-
-                return Task.FromResult(new Result<byte[]>("Blobs are not supported."));
-            }
-
-            if (_redisContentLocationStore.AreBlobsSupported)
-            {
-                return _redisContentLocationStore.GetBlobAsync(context, hash);
-            }
-
-            return Task.FromResult(new Result<byte[]>("Blobs are not supported."));
-        }
-
-        #endregion IDistributedLocationStore Members
-    }
-}
+// Copyright (c) Microsoft. All rights reserved.
+// Licensed under the MIT license. See LICENSE file in the project root for full license information.
+
+using System;
+using System.Collections.Generic;
+using System.Diagnostics.ContractsLight;
+using System.Linq;
+using System.Threading;
+using System.Threading.Tasks;
+using BuildXL.Cache.ContentStore.Distributed.Redis;
+using BuildXL.Cache.ContentStore.Extensions;
+using BuildXL.Cache.ContentStore.Hashing;
+using BuildXL.Cache.ContentStore.Interfaces.Distributed;
+using BuildXL.Cache.ContentStore.Interfaces.Results;
+using BuildXL.Cache.ContentStore.Interfaces.Sessions;
+using BuildXL.Cache.ContentStore.Interfaces.Stores;
+using BuildXL.Cache.ContentStore.Interfaces.Time;
+using BuildXL.Cache.ContentStore.Interfaces.Tracing;
+using BuildXL.Cache.ContentStore.Stores;
+using BuildXL.Cache.ContentStore.Tracing;
+using BuildXL.Cache.ContentStore.Tracing.Internal;
+using BuildXL.Cache.ContentStore.UtilitiesCore;
+using BuildXL.Cache.ContentStore.Utils;
+using BuildXL.Utilities.Collections;
+
+namespace BuildXL.Cache.ContentStore.Distributed.NuCache
+{
+    /// <summary>
+    /// <see cref="IContentLocationStore"/> implementation that supports old redis and new local location store.
+    /// </summary>
+    internal class TransitioningContentLocationStore : StartupShutdownBase, IContentLocationStore, IDistributedLocationStore
+    {
+        private readonly LocalLocationStore _localLocationStore;
+        private readonly RedisContentLocationStore _redisContentLocationStore;
+        private readonly RedisContentLocationStoreConfiguration _configuration;
+        private readonly IClock _clock;
+
+        /// <nodoc />
+        public TransitioningContentLocationStore(
+            RedisContentLocationStoreConfiguration configuration,
+            RedisContentLocationStore redisContentLocationStore,
+            LocalLocationStore localLocationStore,
+            IClock clock)
+        {
+            Contract.Requires(configuration != null);
+            Contract.Requires(clock != null);
+
+            _configuration = configuration;
+            _localLocationStore = localLocationStore;
+            _redisContentLocationStore = redisContentLocationStore;
+            _clock = clock;
+
+            Contract.Assert(!_configuration.HasReadOrWriteMode(ContentLocationMode.Redis) || _redisContentLocationStore != null);
+            Contract.Assert(!_configuration.HasReadOrWriteMode(ContentLocationMode.LocalLocationStore) || _localLocationStore != null);
+        }
+
+        /// <inheritdoc />
+        public bool AreBlobsSupported =>
+            (_configuration.HasReadOrWriteMode(ContentLocationMode.Redis) && _redisContentLocationStore.AreBlobsSupported) ||
+            (_configuration.HasReadOrWriteMode(ContentLocationMode.LocalLocationStore) && _localLocationStore.AreBlobsSupported);
+
+        /// <inheritdoc />
+        public long MaxBlobSize => _configuration.MaxBlobSize;
+
+        /// <nodoc />
+        public int PageSize => _configuration.RedisBatchPageSize;
+
+        /// <inheritdoc />
+        protected override Tracer Tracer { get; } = new Tracer(nameof(TransitioningContentLocationStore));
+
+        /// <inheritdoc />
+        public MachineReputationTracker MachineReputationTracker
+        {
+            get
+            {
+                if (_configuration.HasReadMode(ContentLocationMode.Redis))
+                {
+                    return _redisContentLocationStore.MachineReputationTracker;
+                }
+
+                return _localLocationStore.MachineReputationTracker;
+            }
+        }
+
+        /// <summary>
+        /// Exposes <see cref="RedisContentLocationStore"/>. Mostly for testing purposes.
+        /// </summary>
+        public RedisContentLocationStore RedisContentLocationStore
+        {
+            get
+            {
+                Contract.Assert(_configuration.HasReadOrWriteMode(ContentLocationMode.Redis));
+                return _redisContentLocationStore;
+            }
+        }
+
+        /// <summary>
+        /// Indicates if LocalLocationStore is enabled
+        /// </summary>
+        public bool IsLocalLocationStoreEnabled => _configuration.HasReadOrWriteMode(ContentLocationMode.LocalLocationStore);
+
+        /// <summary>
+        /// Exposes <see cref="LocalLocationStore"/>. Mostly for testing purposes.
+        /// </summary>
+        public LocalLocationStore LocalLocationStore
+        {
+            get
+            {
+                Contract.Assert(IsLocalLocationStoreEnabled);
+                return _localLocationStore;
+            }
+        }
+
+        /// <inheritdoc />
+        protected override Task<BoolResult> StartupCoreAsync(OperationContext context)
+        {
+            return MultiExecuteAsync(
+                executeLegacyStore: () => _redisContentLocationStore.StartupAsync(context.TracingContext),
+                executeLocalLocationStore: () => _localLocationStore.StartupAsync(context.TracingContext));
+        }
+
+        /// <inheritdoc />
+        protected override Task<BoolResult> ShutdownCoreAsync(OperationContext context)
+        {
+            return MultiExecuteAsync(
+                executeLegacyStore: () => _redisContentLocationStore.ShutdownAsync(context.TracingContext),
+                executeLocalLocationStore: () => _localLocationStore.ShutdownAsync(context.TracingContext));
+        }
+
+        /// <inheritdoc />
+        public Task<GetBulkLocationsResult> GetBulkAsync(Context context, IReadOnlyList<ContentHash> contentHashes, CancellationToken cts, UrgencyHint urgencyHint, GetBulkOrigin origin)
+        {
+            var operationContext = new OperationContext(context, cts);
+            if (!_configuration.HasReadMode(ContentLocationMode.Redis) || (origin == GetBulkOrigin.Local && _configuration.HasReadMode(ContentLocationMode.LocalLocationStore)))
+            {
+                return _localLocationStore.GetBulkAsync(operationContext, contentHashes, origin);
+            }
+
+            Contract.Assert(_redisContentLocationStore != null, "Read or Write mode should support ContentLocationMode.Redis.");
+            return _redisContentLocationStore.GetBulkAsync(context, contentHashes, cts, urgencyHint, origin);
+        }
+
+        /// <inheritdoc />
+        public Task<BoolResult> RegisterLocalLocationAsync(Context context, IReadOnlyList<ContentHashWithSize> contentHashes, CancellationToken cts, UrgencyHint urgencyHint, bool touch)
+        {
+            var operationContext = new OperationContext(context, cts);
+            return MultiExecuteAsync(
+                executeLegacyStore: () => _redisContentLocationStore.RegisterLocalLocationAsync(context, contentHashes, cts, urgencyHint, touch),
+                executeLocalLocationStore: () => _localLocationStore.RegisterLocalLocationAsync(operationContext, contentHashes, touch));
+        }
+
+        /// <inheritdoc />
+        public Task<BoolResult> TrimBulkAsync(Context context, IReadOnlyList<ContentHash> contentHashes, CancellationToken cts, UrgencyHint urgencyHint)
+        {
+            var operationContext = new OperationContext(context, cts);
+            return MultiExecuteAsync(
+                executeLegacyStore: () => _redisContentLocationStore.TrimBulkAsync(context, contentHashes, cts, urgencyHint),
+                executeLocalLocationStore: () => _localLocationStore.TrimBulkAsync(operationContext, contentHashes));
+        }
+
+        /// <inheritdoc />
+        public Task<BoolResult> TrimBulkAsync(Context context, IReadOnlyList<ContentHashAndLocations> contentHashToLocationMap, CancellationToken cts, UrgencyHint urgencyHint)
+        {
+            if (_redisContentLocationStore == null)
+            {
+                // If LLS is on, do nothing.
+                // When LLS is on, the system's consistency is achieved by reconciliation.
+                // When the content disappears from a machine it is machine's responsibility to "reconcile" and remove the locations from the system.
+                // Other machines cannot "notify" the master and remove the locations for other machines.
+                return BoolResult.SuccessTask;
+            }
+
+            return _redisContentLocationStore.TrimBulkAsync(context, contentHashToLocationMap, cts, urgencyHint);
+        }
+
+        /// <inheritdoc />
+        public Task<BoolResult> TouchBulkAsync(Context context, IReadOnlyList<ContentHashWithSize> contentHashes, CancellationToken cts, UrgencyHint urgencyHint)
+        {
+            var operationContext = new OperationContext(context, cts);
+            return MultiExecuteAsync(
+                executeLegacyStore: () => _redisContentLocationStore.TouchBulkAsync(context, contentHashes, cts, urgencyHint),
+                executeLocalLocationStore: () => _localLocationStore.TouchBulkAsync(operationContext, contentHashes.SelectList(c => c.Hash)));
+        }
+
+        private async Task<BoolResult> MultiExecuteAsync(Func<Task<BoolResult>> executeLocalLocationStore, Func<Task<BoolResult>> executeLegacyStore)
+        {
+            var legacyStoreResultTask = _configuration.HasWriteMode(ContentLocationMode.Redis) ? executeLegacyStore() : BoolResult.SuccessTask;
+            var localStoreResultTask = _configuration.HasWriteMode(ContentLocationMode.LocalLocationStore) ? executeLocalLocationStore() : BoolResult.SuccessTask;
+
+            // Wait for both tasks to avoid unobserved task error
+            await Task.WhenAll(localStoreResultTask, legacyStoreResultTask);
+
+            var legacyResult = await legacyStoreResultTask;
+            var localStoreResult = await localStoreResultTask;
+
+            return legacyResult & localStoreResult;
+        }
+
+        /// <inheritdoc />
+        public CounterSet GetCounters(Context context)
+        {
+            var counters = new CounterSet();
+            if (_configuration.HasReadOrWriteMode(ContentLocationMode.Redis))
+            {
+                counters.Merge(_redisContentLocationStore.GetCounters(context));
+            }
+
+            if (_configuration.HasReadOrWriteMode(ContentLocationMode.LocalLocationStore))
+            {
+                counters.Merge(_localLocationStore.GetCounters(context), "LLS.");
+            }
+
+            return counters;
+        }
+
+        /// <inheritdoc />
+        public Task<ObjectResult<IList<ContentHashWithLastAccessTimeAndReplicaCount>>> TrimOrGetLastAccessTimeAsync(Context context, IList<Tuple<ContentHashWithLastAccessTimeAndReplicaCount, bool>> contentHashesWithInfo, CancellationToken cts, UrgencyHint urgencyHint)
+        {
+            Contract.Assert(_redisContentLocationStore != null, "Read or Write mode should support ContentLocationMode.Redis.");
+            return _redisContentLocationStore.TrimOrGetLastAccessTimeAsync(context, contentHashesWithInfo, cts, urgencyHint);
+        }
+
+        /// <inheritdoc />
+        public Task<BoolResult> UpdateBulkAsync(Context context, IReadOnlyList<ContentHashWithSizeAndLocations> contentHashesWithSizeAndLocations, CancellationToken cts, UrgencyHint urgencyHint, LocationStoreOption locationStoreOption)
+        {
+            Contract.Assert(_redisContentLocationStore != null, "Read or Write mode should support ContentLocationMode.Redis.");
+            return _redisContentLocationStore.UpdateBulkAsync(context, contentHashesWithSizeAndLocations, cts, urgencyHint, locationStoreOption);
+        }
+
+        /// <inheritdoc />
+        public Task<BoolResult> InvalidateLocalMachineAsync(Context context, ILocalContentStore localStore, CancellationToken cts)
+        {
+            var operationContext = new OperationContext(context, cts);
+            return MultiExecuteAsync(
+                executeLegacyStore: () => _redisContentLocationStore.InvalidateLocalMachineAsync(context, localStore, cts),
+                executeLocalLocationStore: () => _localLocationStore.InvalidateLocalMachineAsync(operationContext));
+        }
+
+        /// <inheritdoc />
+        public Task<BoolResult> GarbageCollectAsync(OperationContext context)
+        {
+            return _redisContentLocationStore.GarbageCollectAsync(context);
+        }
+
+        /// <inheritdoc />
+        public void ReportReputation(MachineLocation location, MachineReputation reputation) =>
+            MachineReputationTracker.ReportReputation(location, reputation);
+
+        /// <inheritdoc />
+        public Result<MachineLocation> GetRandomMachineLocation(IReadOnlyList<MachineLocation> except)
+        {
+            if (_configuration.HasReadMode(ContentLocationMode.Redis))
+            {
+                return _redisContentLocationStore.GetRandomMachineLocation(except);
+            }
+
+            return _localLocationStore.ClusterState.GetRandomMachineLocation(except);
+        }
+
+        /// <inheritdoc />
+        public bool IsMachineActive(MachineLocation machine)
+        {
+            if (_configuration.HasReadMode(ContentLocationMode.Redis))
+            {
+                return _redisContentLocationStore.IsMachineActive(machine);
+            }
+
+            return _localLocationStore.ClusterState.TryResolveMachineId(machine, out var machineId)
+                ? !_localLocationStore.ClusterState.InactiveMachines.Contains(machineId)
+                : false;
+        }
+
+        #region IDistributedLocationStore Members
+
+        /// <inheritdoc />
+        public bool CanComputeLru => _configuration.HasReadMode(ContentLocationMode.LocalLocationStore);
+
+        /// <inheritdoc />
+        public Task<BoolResult> UnregisterAsync(Context context, IReadOnlyList<ContentHash> contentHashes, CancellationToken token)
+        {
+            return TrimBulkAsync(context, contentHashes, token, UrgencyHint.Nominal);
+        }
+
+        /// <inheritdoc />
+        public IEnumerable<ContentEvictionInfo> GetHashesInEvictionOrder(
+            Context context,
+            IReadOnlyList<ContentHashWithLastAccessTimeAndReplicaCount> contentHashesWithInfo)
+        {
+            Contract.Assert(_configuration.HasReadOrWriteMode(ContentLocationMode.LocalLocationStore), "GetLruPages can only be called when local location store is enabled");
+
+            // Counter for successful eviction candidates. Different than total number of eviction candidates, because this only increments when candidate is above minimum eviction age
+            int evictionCount = 0;
+
+            // contentHashesWithInfo is literally all data inside the content directory. The Purger wants to remove
+            // content until we are within quota. Here we return batches of content to be removed.
+
+            // contentHashesWithInfo is sorted by (local) LastAccessTime in descending order (Least Recently Used).
+            if (contentHashesWithInfo.Count != 0)
+            {
+                var first = contentHashesWithInfo[0];
+                var last = contentHashesWithInfo[contentHashesWithInfo.Count - 1];
+
+                context.Debug($"{nameof(GetHashesInEvictionOrder)} start with contentHashesWithInfo.Count={contentHashesWithInfo.Count}, firstAge={first.Age(_clock)}, lastAge={last.Age(_clock)}");
+            }
+
+            var operationContext = new OperationContext(context);
+
+            // Ideally, we want to remove content we know won't be used again for quite a while. We don't have that
+            // information, so we use an evictability metric. Here we obtain and sort by that evictability metric.
+
+            // Assume that EffectiveLastAccessTime will always have a value.
+            var comparer = ContentEvictionInfo.AgeBucketingPrecedenceComparer.Instance;
+
+            // We make sure that we select a set of the newer content, to ensure that we at least look at newer content to see if it should be
+            // evicted first due to having a high number of replicas. We do this by looking at the start as well as at middle of the list.
+            var oldestByEvictability = contentHashesWithInfo.Take(contentHashesWithInfo.Count / 2).ApproximateSort(comparer, getEffectiveLastAccessTimes, _configuration.EvictionPoolSize, _configuration.EvictionWindowSize, _configuration.EvictionRemovalFraction);
+            var youngestByEvictability = contentHashesWithInfo.SkipOptimized(contentHashesWithInfo.Count / 2).ApproximateSort(comparer, getEffectiveLastAccessTimes, _configuration.EvictionPoolSize, _configuration.EvictionWindowSize, _configuration.EvictionRemovalFraction);
+
+            return NuCacheCollectionUtilities.MergeOrdered(oldestByEvictability, youngestByEvictability, comparer)
+                .Where((candidate, index) => IsPassEvictionAge(context, candidate, _configuration.EvictionMinAge, index, ref evictionCount));
+        }
+
+        private bool IsPassEvictionAge(Context context, ContentHashWithLastAccessTimeAndReplicaCount candidate, TimeSpan evictionMinAge, int index, ref int evictionCount)
+        {
+            if (candidate.Age(_clock) >= evictionMinAge)
+            {
+                evictionCount++;
+                return true;
+            }
+
+            context.Debug($"Previous successful eviction attempts = {evictionCount}, Total eviction attempts previously = {index}, minimum eviction age = {evictionMinAge.ToString()}, pool size = {_configuration.EvictionPoolSize}." +
+                $" Candidate replica count = {candidate.ReplicaCount}, effective age = {candidate.EffectiveAge(_clock)}, age = {candidate.Age(_clock)}.");
+            return false;
+        }
+
+        /// <inheritdoc />
+        public Task<BoolResult> PutBlobAsync(OperationContext context, ContentHash hash, byte[] blob)
+        {
+            Contract.Assert(AreBlobsSupported, "PutBlobAsync was called and blobs are not supported.");
+
+            return MultiExecuteAsync(
+                executeLegacyStore: () => _redisContentLocationStore.AreBlobsSupported ? _redisContentLocationStore.PutBlobAsync(context, hash, blob) : BoolResult.SuccessTask,
+                executeLocalLocationStore: () => _localLocationStore.AreBlobsSupported ? _localLocationStore.PutBlobAsync(context, hash, blob) : BoolResult.SuccessTask);
+        }
+
+        /// <inheritdoc />
+        public Task<Result<byte[]>> GetBlobAsync(OperationContext context, ContentHash hash)
+        {
+            Contract.Assert(AreBlobsSupported, "GetBlobAsync was called and blobs are not supported.");
+
+            if (_configuration.HasReadMode(ContentLocationMode.LocalLocationStore))
+            {
+                if (_localLocationStore.AreBlobsSupported)
+                {
+                    return _localLocationStore.GetBlobAsync(context, hash);
+                }
+
+                return Task.FromResult(new Result<byte[]>("Blobs are not supported."));
+            }
+
+            if (_redisContentLocationStore.AreBlobsSupported)
+            {
+                return _redisContentLocationStore.GetBlobAsync(context, hash);
+            }
+
+            return Task.FromResult(new Result<byte[]>("Blobs are not supported."));
+        }
+
+        #endregion IDistributedLocationStore Members
+    }
+}